--- conflicted
+++ resolved
@@ -31,11 +31,7 @@
 [options]
 packages = find:
 install_requires =
-<<<<<<< HEAD
-    PyWavelets
     boost-histogram
-=======
->>>>>>> a721fe13
     colorlog
     dspeed>=1.1
     h5py>=3.2
