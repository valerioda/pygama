{
 "cells": [
  {
   "cell_type": "markdown",
   "metadata": {},
   "source": [
    "# Introduction\n",
    "\n",
    "Ian Guinn, UNC\n",
    "\n",
    "Presented at [LEGEND Software Tutorial, Nov. 2021](https://indico.legend-exp.org/event/561/)\n",
    "\n",
    "**\"Have you tried looking at the waveforms from those events?\"  - David Radford**\n",
    "\n",
    "This is a tutorial demonstrating several ways to use the Waveform browser to examine data from LEGEND. This will consist of multiple examples, increasing in complexity, and will use data from the PGT. The waveform browser (pygama.dsp.WaveformBrowser) is a pygama utility for accessing waveforms from raw files in an interactive way, enabling you to access, draw, or even process waveforms. Some use cases for this utility include investigating a population of waveforms, and debugging waveform processors.\n",
    "\n",
    "Why do we need a waveform browser when we can access data via pandas dataframes?\n",
    "Pandas dataframes work extremely well for reading tables of simple values from multiple HDF5 files. However, they are less optimal for waveforms. The reason for this is that they require holding all waveforms in memory at once. If we want to look at waveforms spread out across multiple files, this can potentially take up GBs of memory, which will cause problems! To get around this, we want to load only bits of the files into memory at a time and pull out only what we need. Since this is an inconvenient process, the WaveformBrowser will do this for you, while hiding the details as much as possible.\n",
    "\n",
    "## Contents:\n",
    "**Example 1:** Minimal usage of the waveform browser  \n",
    "**Example 2:** Draw waveforms using a data cut to investigate a population; fill a legend  \n",
    "**Example 3:** Draw waveforms from multiple populations with different cuts for comparison; using more advanced formatting options  \n",
    "**Example 4:** Draw processed waveforms from a DSP config file to inspect processors  \n",
    "**Example 5:** Access waveforms without drawing"
   ]
  },
  {
   "cell_type": "code",
   "execution_count": null,
   "metadata": {},
   "outputs": [],
   "source": [
    "#First, import necessary modules and set some input values for use later\n",
    "%matplotlib inline\n",
    "import pygama.lgdo.lh5_store as lh5\n",
    "from pygama.vis.waveform_browser import WaveformBrowser\n",
    "import matplotlib.pyplot as plt\n",
    "import pandas as pd\n",
    "import numpy as np\n",
    "import os, json\n",
    "\n",
    "# Set input values for where to find our data. This will grab all calibration runs from run 30, parsing wildcards\n",
<<<<<<< HEAD
    "raw_files = '/home/ian/Documents/test_pygama/LPGTA_*.lh5'\n",
    "dsp_files = '/home/ian/Documents/test_pygama/t2_LPGTA_*.lh5'\n",
    "channel = 'g024'\n",
    "dsp_config_file = \"/home/ian/Documents/test_pygama/dsp_config.json\"\n",
=======
    "\n",
    "# pgt_dir = '$LEGENDDATADIR/lngs/pgt/'\n",
    "pgt_dir = '/global/cfs/cdirs/m2676/data/lngs/pgt/'\n",
    "raw_files = pgt_dir + 'raw/geds/LPGTA_r0030_*_calib_geds_raw.lh5'\n",
    "dsp_files = pgt_dir + 'dsp/geds/LPGTA_r0030_*_calib_geds_dsp.lh5'\n",
    "channel = 'g040'\n",
>>>>>>> 78303149
    "\n",
    "# Set defaults for figures\n",
    "plt.rcParams['figure.figsize'] = (12, 8)\n",
    "plt.rcParams['font.size'] = 16"
   ]
  },
  {
   "cell_type": "markdown",
   "metadata": {},
   "source": [
    "## Example 1\n",
    "\n",
    "First, a minimal example simply drawing waveforms from the raw file"
   ]
  },
  {
   "cell_type": "code",
   "execution_count": null,
   "metadata": {},
   "outputs": [],
   "source": [
    "# Create a minimal waveform browser; a file or list of files is required\n",
    "browser = WaveformBrowser(raw_files, channel+'/raw')\n",
    "\n",
    "# Draw the 100th waveform in the file\n",
    "browser.draw_entry(100)\n",
    "\n",
    "# To draw multiple figures in a single cell, you must explicitly create a new one:\n",
    "browser.new_figure()\n",
    "browser.draw_entry([200, 300, 400])"
   ]
  },
  {
   "cell_type": "code",
   "execution_count": null,
   "metadata": {},
   "outputs": [],
   "source": [
    "# Draw the next waveform in the file. You can run this cell multiple times to scroll through many WFs\n",
    "browser.draw_next()"
   ]
  },
  {
   "cell_type": "markdown",
   "metadata": {},
   "source": [
    "## Example 2\n",
    "Ok, that was nice, but how often do we just want to scroll through all of our waveforms?\n",
    "\n",
    "For our next example, we will select a population of waveforms from within the files, and draw multiple at once. Selecting a population of events to draw uses the same syntax as numpy and pandas, and can be done either with a list of entries or a boolean numpy array. This selection can be made using data from a dsp or hit hit file.\n",
    "\n",
    "We will also learn how to set a few other properties of the figure"
   ]
  },
  {
   "cell_type": "code",
   "execution_count": null,
   "metadata": {},
   "outputs": [],
   "source": [
    "# First, load a dataframe from a DSP file that we can use to make our selection:\n",
    "print(dsp_files)\n",
    "df = lh5.load_dfs(dsp_files, ['trapEmax', 'AoE'], channel+'/dsp', verbose=True)"
   ]
  },
  {
   "cell_type": "code",
   "execution_count": null,
   "metadata": {},
   "outputs": [],
   "source": [
    "# Create a selection mask around the 2614 keV peak\n",
    "trapE = df['trapEmax']\n",
    "energy_selection = (trapE>13100) & (trapE<13400)\n",
    "\n",
    "trapE.hist(bins=1000, range=(0, 30000))\n",
    "trapE[energy_selection].hist(bins=1000, range=(0, 30000))\n",
    "plt.yscale('log')"
   ]
  },
  {
   "cell_type": "code",
   "execution_count": null,
   "metadata": {},
   "outputs": [],
   "source": [
    "# Now construct a WaveformBrowser with this cut\n",
    "browser = WaveformBrowser(raw_files, channel+'/raw',\n",
    "                          verbosity   = 0,                  # Silence output on construction\n",
    "                          aux_values  = df,\n",
    "                          legend      = 'energy={trapEmax}',       # Values to put in the legend\n",
    "                          x_lim       = (22000, 30000),     # Range for time-axis\n",
    "                          entry_mask  = energy_selection ,  # Apply cut\n",
    "                          n_drawn     = 10                  # number to draw for draw_next\n",
    "                         )\n",
    "# Draw the next 5 batches of 10 waveforms, and move the legend outside\n",
    "for entries, i in zip(browser, range(5)):\n",
    "    print(\"Entries:\", entries)\n",
    "    browser.new_figure()\n",
    "    #plt.pause(1) # If you can use interactive plots (i.e. not on nersc), you can comment the above line and uncomment this one to draw a slideshow!\n"
   ]
  },
  {
   "cell_type": "markdown",
   "metadata": {},
   "source": [
    "## Example 3\n",
    "Now, we'll shift from drawing populations of waveforms to drawing waveform transforms. We can draw any waveforms that are defined in a DSP JSON configuration file. This is useful for debugging purposes and for developing processors. We will draw the baseline subtracted WF, pole-zero corrected WF, and trapezoidal filter WF. We will also draw horizontal and vertical lines for trapE (the max of the trapezoid) and tp_0 (our estimate of the start of the waveform's rise). The browser will determine whether these lines should be horizontal or vertical based on the unit."
   ]
  },
  {
   "cell_type": "code",
   "execution_count": null,
   "metadata": {},
   "outputs": [],
   "source": [
    "browser = WaveformBrowser(raw_files, channel+'/raw',\n",
    "                          dsp_config=dsp_config_file, # Need to include a dsp config file!\n",
    "                          database={\"pz_const\":'396.9*us'}, # TODO: use metadata instead of manually defining...\n",
    "                          lines=['wf_blsub', 'wf_pz', 'wf_trap', 'trapEmax', 'tp_0'], # names of waveforms from dsp config file\n",
    "                          styles=[{'ls':['-'], 'c':['orange']},\n",
    "                                  {'ls':[':'], 'c':['green']},\n",
    "                                  {'ls':['--'], 'c':['blue']},\n",
    "                                  {'lw':[0.5], 'c':['black']},\n",
    "                                  {'lw':[0.5], 'c':['red']}],\n",
    "                          legend=['Waveform', 'PZ Corrected', \"Trap Filter\", 'Trap Max={trapEmax}', 't0={tp_0}'],\n",
    "                          legend_opts={'loc':\"upper left\"},\n",
    "                          x_lim=('15*us', '50*us') # x axis range\n",
    "                         )"
   ]
  },
  {
   "cell_type": "code",
   "execution_count": null,
   "metadata": {},
   "outputs": [],
   "source": [
    "browser.draw_next()"
   ]
  },
  {
   "cell_type": "markdown",
   "metadata": {},
   "source": [
    "## Example 4\n",
    "Here's a more advanced example that combines the previous 2. We will draw waveforms from multiple populations for the sake of comparison. This will require creating two separate waveform browsers and drawing them onto the same axes. We'll also normalize and baseline subtract the waveforms from parameters in a DSP file. Finally, we'll add some formatting options to the lines and legend."
   ]
  },
  {
   "cell_type": "code",
   "execution_count": null,
   "metadata": {},
   "outputs": [],
   "source": [
<<<<<<< HEAD
    "AoE = df['AoE']\n",
    "aoe_cut = (AoE<0.045) & energy_selection\n",
    "aoe_accept = (AoE>0.045) & energy_selection\n",
    "\n",
    "AoE[aoe_accept].hist(bins=200, range=(-0, 0.1))\n",
    "AoE[aoe_cut].hist(bins=200, range=(-0, 0.1))"
=======
    "# Use the lpgta dsp json file. TODO: get this from DataGroup\n",
    "# dsp_config_file = os.path.expandvars(\"$HOME/pygama/experiments/lpgta/LPGTA_dsp.json\")\n",
    "dsp_config_file = os.path.expandvars(\"./metadata/LPGTA_dsp.json\")\n"
>>>>>>> 78303149
   ]
  },
  {
   "cell_type": "code",
   "execution_count": null,
   "metadata": {},
   "outputs": [],
   "source": [
    "browser1 = WaveformBrowser(raw_files, channel+'/raw',\n",
    "                           dsp_config  = dsp_config_file, # include so we can do bl subtraction\n",
    "                           lines       = 'wf_blsub',\n",
    "                           norm        = 'trapEmax',        # normalize wfs\n",
    "                           verbosity   = 0,                 # Silence output on construction\n",
    "                           styles      = {'color':['red', 'orange', 'salmon', 'magenta']}, # set a color cycle for this\n",
    "                           legend      = \"E={trapEmax} ADC, A/E={AoE:~.3f}\", # Formatted values to put in the legend\n",
    "                           entry_mask  = aoe_cut,           # Apply cut\n",
    "                           n_drawn     = 4                  # number to draw for draw_next\n",
    "                          )\n",
    "\n",
    "browser2 = WaveformBrowser(raw_files, channel+'/raw',\n",
    "                           dsp_config  = dsp_config_file, # include so we can do bl subtraction\n",
    "                           lines       = 'wf_blsub',\n",
    "                           norm        = 'trapEmax',        # normalize wfs\n",
    "                           verbosity   = 0,                 # Silence output on construction\n",
    "                           styles      = {'color':['blue', 'navy', 'cyan', 'teal']}, # set a color cycle for this\n",
    "                           legend      = \"E={trapEmax} ADC, A/E={AoE:~.3f}\", # Formatted values to put in the legend\n",
    "                           legend_opts = {'loc':\"center\",'bbox_to_anchor':(1,0.35)}, # set options for drawing the legend\n",
    "                           x_lim       = (26500, 28000),    # Range for time-axis\n",
    "                           entry_mask  = aoe_accept,           # Apply cut\n",
    "                           n_drawn     = 4                  # number to draw for draw_next\n",
    "                          )"
   ]
  },
  {
   "cell_type": "code",
   "execution_count": null,
   "metadata": {},
   "outputs": [],
   "source": [
    "browser1.draw_next()\n",
    "browser2.set_figure(browser1) # use the same figure/axis as the other browser\n",
    "browser2.draw_next(clear=False) # Set clear to false to draw on the same axis!"
   ]
  },
  {
   "cell_type": "markdown",
   "metadata": {},
   "source": [
    "## Example 5\n",
    "\n",
    "The waveforms, lines and legend entries are all stored inside of the waveform browser. Sometimes you want to acess these directly; maybe you want to access the raw data, or do control the lines in a way not enabled by the WaveformBrowser interface. It is possible to access them quickly and easily. Waveforms and legend values are stored as a dict from the parameter name to a list of stored values.\n",
    "- The waveforms are as a list of matplotlib Line2D artists\n",
    "- Horizontal and vertical lines are also stored as Line2D artists\n",
    "- Legend entries are stored as pint Quanitities\n",
    "\n",
    "When accessing waveforms in this way, you can also do the same things previously shown, such as applying a data cut and grabbing processed waveforms. For this example, we are going to get waveforms, trap-waveforms and trap energies, after applying an A/E cut. We will simply print them, but the possibility exists to do more!"
   ]
  },
  {
   "cell_type": "code",
   "execution_count": null,
   "metadata": {},
   "outputs": [],
   "source": [
    "browser = WaveformBrowser(raw_files, channel+'/raw',\n",
    "                          dsp_config = dsp_config_file,                # Need to include a dsp config file!\n",
    "                          database   = {\"pz_const\":'396.9*us'},        # TODO: use metadata instead of manually defining...\n",
    "                          lines      = ['waveform', 'wf_trap'],        # names of waveforms from dsp config file\n",
    "                          legend     = ['{trapEmax}'],\n",
    "                          entry_mask = aoe_accept,                     # apply A/E cut\n",
    "                          n_drawn    = 5                               # get five at a time\n",
    "                         )"
   ]
  },
  {
   "cell_type": "code",
   "execution_count": null,
   "metadata": {},
   "outputs": [],
   "source": [
    "browser.find_next()\n",
    "waveforms = browser.lines['waveform']\n",
    "traps = browser.lines['wf_trap']\n",
    "energies = browser.legend_vals['trapEmax']\n",
    "for wf, trap, en in zip(waveforms, traps, energies):\n",
    "    print(\"Raw waveform:\", wf.get_ydata())\n",
    "    print(\"Trap-filtered waveform:\", trap.get_ydata())\n",
    "    print(\"TrapEmax:\", en)\n",
    "    print()"
   ]
  },
  {
   "cell_type": "code",
   "execution_count": null,
   "metadata": {},
   "outputs": [],
   "source": []
  }
 ],
 "metadata": {
  "language_info": {
   "name": "python"
  }
 },
 "nbformat": 4,
 "nbformat_minor": 4
}<|MERGE_RESOLUTION|>--- conflicted
+++ resolved
@@ -41,19 +41,12 @@
     "import os, json\n",
     "\n",
     "# Set input values for where to find our data. This will grab all calibration runs from run 30, parsing wildcards\n",
-<<<<<<< HEAD
-    "raw_files = '/home/ian/Documents/test_pygama/LPGTA_*.lh5'\n",
-    "dsp_files = '/home/ian/Documents/test_pygama/t2_LPGTA_*.lh5'\n",
-    "channel = 'g024'\n",
-    "dsp_config_file = \"/home/ian/Documents/test_pygama/dsp_config.json\"\n",
-=======
     "\n",
     "# pgt_dir = '$LEGENDDATADIR/lngs/pgt/'\n",
     "pgt_dir = '/global/cfs/cdirs/m2676/data/lngs/pgt/'\n",
     "raw_files = pgt_dir + 'raw/geds/LPGTA_r0030_*_calib_geds_raw.lh5'\n",
     "dsp_files = pgt_dir + 'dsp/geds/LPGTA_r0030_*_calib_geds_dsp.lh5'\n",
     "channel = 'g040'\n",
->>>>>>> 78303149
     "\n",
     "# Set defaults for figures\n",
     "plt.rcParams['figure.figsize'] = (12, 8)\n",
@@ -208,18 +201,15 @@
    "metadata": {},
    "outputs": [],
    "source": [
-<<<<<<< HEAD
     "AoE = df['AoE']\n",
     "aoe_cut = (AoE<0.045) & energy_selection\n",
     "aoe_accept = (AoE>0.045) & energy_selection\n",
     "\n",
     "AoE[aoe_accept].hist(bins=200, range=(-0, 0.1))\n",
     "AoE[aoe_cut].hist(bins=200, range=(-0, 0.1))"
-=======
     "# Use the lpgta dsp json file. TODO: get this from DataGroup\n",
     "# dsp_config_file = os.path.expandvars(\"$HOME/pygama/experiments/lpgta/LPGTA_dsp.json\")\n",
     "dsp_config_file = os.path.expandvars(\"./metadata/LPGTA_dsp.json\")\n"
->>>>>>> 78303149
    ]
   },
   {
