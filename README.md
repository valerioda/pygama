# pygama
Python based package for decoding ORCA data and processing it with pandas

## usage
Install with
```bash
$ git clone [url]
$ pip install -e pygama
```
<<<<<<< HEAD
Uninstall: `pip uninstall pygama`
=======
Uninstall: `pip uninstall pygama`

To run pygama at NERSC (and set up JupyterHub), we have additional instructions [at this link](https://github.com/legend-exp/legend/wiki/Computing-Resources-at-NERSC#configuring-jupyter--nersc).
>>>>>>> dc35928f
<|MERGE_RESOLUTION|>--- conflicted
+++ resolved
@@ -7,10 +7,6 @@
 $ git clone [url]
 $ pip install -e pygama
 ```
-<<<<<<< HEAD
-Uninstall: `pip uninstall pygama`
-=======
 Uninstall: `pip uninstall pygama`
 
-To run pygama at NERSC (and set up JupyterHub), we have additional instructions [at this link](https://github.com/legend-exp/legend/wiki/Computing-Resources-at-NERSC#configuring-jupyter--nersc).
->>>>>>> dc35928f
+To run pygama at NERSC (and set up JupyterHub), we have additional instructions [at this link](https://github.com/legend-exp/legend/wiki/Computing-Resources-at-NERSC#configuring-jupyter--nersc).