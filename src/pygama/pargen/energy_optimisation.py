"""
This module contains the functions for performing the energy optimisation.
This happens in 2 steps, firstly a grid search is performed on each peak
separately using the optimiser, then the resulting grids are interpolated
to provide the best energy resolution at Qbb
"""

import json
import logging
import os
import pathlib
import pickle as pkl
import sys
from collections import namedtuple

import lgdo.lh5 as lh5
import matplotlib as mpl
import matplotlib.pyplot as plt
import numpy as np
import pandas as pd
from iminuit import Minuit, cost, util
from matplotlib.backends.backend_pdf import PdfPages
from matplotlib.colors import LogNorm
from scipy.optimize import curve_fit, minimize
from scipy.stats import chisquare, norm
from sklearn.exceptions import ConvergenceWarning
from sklearn.gaussian_process import GaussianProcessRegressor
from sklearn.gaussian_process.kernels import RBF, ConstantKernel
from sklearn.utils._testing import ignore_warnings

import pygama.math.binned_fitting as pgbf
import pygama.math.distributions as pgd
import pygama.math.histogram as pgh
import pygama.math.hpge_peak_fitting as pghpf
import pygama.pargen.cuts as cts
import pygama.pargen.dsp_optimize as opt
import pygama.pargen.energy_cal as pgc

log = logging.getLogger(__name__)
sto = lh5.LH5Store()


def run_optimisation(
    file,
    opt_config,
    dsp_config,
    cuts,
    fom,
    db_dict=None,
    n_events=8000,
    wf_field="waveform",
    **fom_kwargs,
):
    """
    Runs optimisation on .lh5 file

    Parameters
    ----------
    file: string
        path to raw .lh5 file
    opt_config: str
        path to JSON dictionary to configure optimisation
    dsp_config: str
        path to JSON dictionary specifying dsp configuration
    fom: function
        When given the output lh5 table of a DSP iteration, the
        fom_function must return a scalar figure-of-merit value upon which the
        optimization will be based. Should accept verbosity as a second argument
    db_dict: dict
        Dictionary specifying any values to put in processing chain e.g. pz constant
    n_events : int
        Number of events to run over
    """
    grid = set_par_space(opt_config)
    waveforms = sto.read(f"/raw/{wf_field}", file, idx=cuts, n_rows=n_events)[0]
    baseline = sto.read("/raw/baseline", file, idx=cuts, n_rows=n_events)[0]
    tb_data = lh5.Table(col_dict={f"{wf_field}": waveforms, "baseline": baseline})
    return opt.run_grid(tb_data, dsp_config, grid, fom, db_dict, **fom_kwargs)


def run_optimisation_multiprocessed(
    file,
    opt_config,
    dsp_config,
    cuts,
    lh5_path,
    fom=None,
    db_dict=None,
    processes=5,
    n_events=8000,
    **fom_kwargs,
):
    """
    Runs optimisation on .lh5 file, this version multiprocesses the grid points, it also can handle multiple grids being passed
    as long as they are the same dimensions.

    Parameters
    ----------
    file: string
        path to raw .lh5 file
    opt_config: str
        path to JSON dictionary to configure optimisation
    dsp_config: str
        path to JSON dictionary specifying dsp configuration
    fom: function
        When given the output lh5 table of a DSP iteration, the
        fom_function must return a scalar figure-of-merit value upon which the
        optimization will be based. Should accept verbosity as a second argument
    n_events : int
        Number of events to run over
    db_dict: dict
        Dictionary specifying any values to put in processing chain e.g. pz constant
    processes : int
        Number of separate processes to run for the multiprocessing
    """

    def form_dict(in_dict, length):
        keys = list(in_dict.keys())
        out_list = []
        for i in range(length):
            out_list.append({keys[0]: 0})
        for key in keys:
            if isinstance(in_dict[key], list):
                if len(in_dict[key]) == length:
                    for i in range(length):
                        out_list[i][key] = in_dict[key][i]
                else:
                    for i in range(length):
                        out_list[i][key] = in_dict[key]
            else:
                for i in range(length):
                    out_list[i][key] = in_dict[key]
        return out_list

    if not isinstance(opt_config, list):
        opt_config = [opt_config]
    grid = []
    for i, opt_conf in enumerate(opt_config):
        grid.append(set_par_space(opt_conf))
    if fom_kwargs:
        if "fom_kwargs" in fom_kwargs:
            fom_kwargs = fom_kwargs["fom_kwargs"]
        fom_kwargs = form_dict(fom_kwargs, len(grid))
    sto = lh5.LH5Store()
    waveforms = sto.read(f"{lh5_path}/{wf_field}", file, idx=cuts, n_rows=n_events)[0]
    baseline = sto.read(f"{lh5_path}/baseline", file, idx=cuts, n_rows=n_events)[0]
    tb_data = lh5.Table(col_dict={f"{wf_field}": waveforms, "baseline": baseline})
    return opt.run_grid_multiprocess_parallel(
        tb_data,
        dsp_config,
        grid,
        fom,
        db_dict=db_dict,
        processes=processes,
        fom_kwargs=fom_kwargs,
    )


def set_par_space(opt_config):
    """
    Generates grid for optimizer from dictionary of form {param : {start: , end: , spacing: }}
    """
    par_space = opt.ParGrid()
    for name in opt_config.keys():
        p_values = opt_config[name]
        for param in p_values.keys():
            str_vals = set_values(p_values[param])
            par_space.add_dimension(name, param, str_vals)
    return par_space


def set_values(par_values):
    """
    Finds values for grid
    """
    string_values = np.arange(
        par_values["start"], par_values["end"], par_values["spacing"]
    )
    try:
        string_values = [f'{val:.4f}*{par_values["unit"]}' for val in string_values]
    except:
        string_values = [f"{val:.4f}" for val in string_values]
    return string_values


def simple_guess(hist, bins, var, func_i, fit_range):
    """
    Simple guess for peak fitting
    """
    if func_i == pgd.hpge_peak.pdf_ext:
        bin_cs = (bins[1:] + bins[:-1]) / 2
        _, sigma, amp = pgh.get_gaussian_guess(hist, bins)
        i_0 = np.nanargmax(hist)
        mu = bin_cs[i_0]
        height = hist[i_0]
        bg0 = np.mean(hist[-10:])
        step = np.mean(hist[:10]) - bg0
        htail = 1.0 / 5
        tau = 0.5 * sigma

        hstep = step / (bg0 + np.mean(hist[:10]))
        dx = np.diff(bins)[0]
        n_bins_range = int((4 * sigma) // dx)
        nsig_guess = np.sum(hist[i_0 - n_bins_range : i_0 + n_bins_range])
        nbkg_guess = np.sum(hist) - nsig_guess
        parguess = [
            fit_range[0],
            fit_range[1],
            nsig_guess,
            mu,
            sigma,
            htail,
            tau,
            nbkg_guess,
            hstep,
        ]
        return parguess

    elif func_i == pgd.gauss_on_step.pdf_ext:
        mu, sigma, amp = pgh.get_gaussian_guess(hist, bins)
        i_0 = np.argmax(hist)
        bg = np.mean(hist[-10:])
        step = bg - np.mean(hist[:10])
        hstep = step / (bg + np.mean(hist[:10]))
        dx = np.diff(bins)[0]
        n_bins_range = int((4 * sigma) // dx)
        nsig_guess = np.sum(hist[i_0 - n_bins_range : i_0 + n_bins_range])
        nbkg_guess = np.sum(hist) - nsig_guess
        return [fit_range[0], fit_range[1], nsig_guess, mu, sigma, nbkg_guess, hstep]


def unbinned_energy_fit(
    energy,
    func,
    gof_func,
    gof_range,
    fit_range=(np.inf, np.inf),
    guess=None,
    tol=None,
    verbose=False,
    display=0,
):
    """
    Unbinned fit to energy. This is different to the default fitting as
    it will try different fitting methods and choose the best. This is necessary for the lower statistics.
    """

    bin_width = 1
    lower_bound = (np.nanmin(energy) // bin_width) * bin_width
    upper_bound = ((np.nanmax(energy) // bin_width) + 1) * bin_width
    hist1, bins, var = pgh.get_hist(
        energy, dx=bin_width, range=(lower_bound, upper_bound)
    )
    bin_cs1 = (bins[:-1] + bins[1:]) / 2
    if guess is not None:
        x0 = [*guess[:-2], fit_range[0], fit_range[1]]
    else:
        if func == pgd.hpge_peak.pdf_ext:
            x0 = simple_guess(hist1, bins, var, pgd.gauss_on_step.pdf_ext, fit_range)
            if verbose:
                print(x0)
            c = cost.ExtendedUnbinnedNLL(energy, pgd.gauss_on_step.pdf_ext)
            m = Minuit(c, *x0)
            m.fixed[:2] = True
            m.simplex().migrad()
            m.hesse()
            if guess is not None:
                x0_rad = [fit_range[0], fit_range[1], *guess[2:]]
            else:
                x0_rad = simple_guess(hist1, bins, var, func, fit_range)
            x0 = m.values[:5]
            x0 += x0_rad[5:7]
            x0 += m.values[5:]
        else:
            x0 = simple_guess(hist1, bins, var, func, fit_range)
    if verbose:
        print(x0)
    c = cost.ExtendedUnbinnedNLL(energy, func)
    m = Minuit(c, *x0)
    if tol is not None:
        m.tol = tol
    m.fixed[:2] = True
    m.migrad()
    m.hesse()

    hist, bins, var = pgh.get_hist(energy, dx=1, range=gof_range)
    bin_cs = (bins[:-1] + bins[1:]) / 2
    m_fit = func(bin_cs1, *m.values)[1]

    valid1 = (
        m.valid
        # & m.accurate
        & (~np.isnan(m.errors).any())
        & (~(np.array(m.errors[2:]) == 0).all())
    )

    cs = pgbf.goodness_of_fit(
        hist, bins, None, gof_func, m.values[2:], method="Pearson"
    )
    cs = cs[0] / cs[1]
    m2 = Minuit(c, *x0)
    if tol is not None:
        m2.tol = tol
    m2.fixed[:2] = True
    m2.simplex().migrad()
    m2.hesse()
    m2_fit = func(bin_cs1, *m2.values)[1]
    valid2 = (
        m2.valid
        # & m2.accurate
        & (~np.isnan(m.errors).any())
        & (~(np.array(m2.errors[2:]) == 0).all())
    )

    cs2 = pgbf.goodness_of_fit(
        hist, bins, None, gof_func, m2.values[2:], method="Pearson"
    )
    cs2 = cs2[0] / cs2[1]

    frac_errors1 = np.sum(np.abs(np.array(m.errors)[2:] / np.array(m.values)[2:]))
    frac_errors2 = np.sum(np.abs(np.array(m2.errors)[2:] / np.array(m2.values)[2:]))

    if verbose:
        print(m)
        print(m2)
        print(frac_errors1, frac_errors2)

    if display > 1:
        m_fit = gof_func(bin_cs1, *m.values)
        m2_fit = gof_func(bin_cs1, *m2.values)
        plt.figure()
        plt.plot(bin_cs1, hist1, label=f"hist")
        plt.plot(bin_cs1, func(bin_cs1, *x0)[1], label=f"Guess")
        plt.plot(bin_cs1, m_fit, label=f"Fit 1: {cs}")
        plt.plot(bin_cs1, m2_fit, label=f"Fit 2: {cs2}")
        plt.legend()
        plt.show()

    if valid1 == False and valid2 == False:
        log.debug("Extra simplex needed")
        m = Minuit(c, *x0)
        if tol is not None:
            m.tol = tol
        m.fixed[:2] = True
        m.limits = pgc.get_hpge_E_bounds(func)
        m.simplex().simplex().migrad()
        m.hesse()
        if verbose:
            print(m)
        cs = pgbf.goodness_of_fit(
            hist, bins, None, gof_func, m.values[:-2], method="Pearson"
        )
        cs = cs[0] / cs[1]
        valid3 = (
            m.valid
            # & m.accurate
            & (~np.isnan(m.errors).any())
            & (~(np.array(m.errors[2:]) == 0).all())
        )
        if valid3 is False:
            try:
                m.minos()
                valid3 = (
                    m.valid
                    & (~np.isnan(m.errors).any())
                    & (~(np.array(m.errors[2:]) == 0).all())
                )
            except:
                raise RuntimeError

        pars = np.array(m.values)[:-1]
        errs = np.array(m.errors)[:-1]
        cov = np.array(m.covariance)[:-1, :-1]
        csqr = cs

    elif valid2 == False or cs * 1.05 < cs2:
        pars = np.array(m.values)[:-1]
        errs = np.array(m.errors)[:-2]
        cov = np.array(m.covariance)[:-1, :-1]
        csqr = cs

    elif valid1 == False or cs2 * 1.05 < cs:
        pars = np.array(m2.values)[:-1]
        errs = np.array(m2.errors)[:-2]
        cov = np.array(m2.covariance)[:-1, :-1]
        csqr = cs2

    elif frac_errors1 < frac_errors2:
        pars = np.array(m.values)[:-1]
        errs = np.array(m.errors)[:-2]
        cov = np.array(m.covariance)[:-1, :-1]
        csqr = cs

    elif frac_errors1 > frac_errors2:
        pars = np.array(m2.values)[:-1]
        errs = np.array(m2.errors)[:-2]
        cov = np.array(m2.covariance)[:-1, :-1]
        csqr = cs2

    else:
        raise RuntimeError

    return pars, errs, cov, csqr


def get_peak_fwhm_with_dt_corr(
    Energies,
    alpha,
    dt,
    func,
    gof_func,
    peak,
    kev_width,
    guess=None,
    kev=False,
    display=0,
):
    """
    Applies the drift time correction and fits the peak returns the fwhm, fwhm/max and associated errors,
    along with the number of signal events and the reduced chi square of the fit. Can return result in ADC or keV.
    """

    correction = np.multiply(
        np.multiply(alpha, dt, dtype="float64"), Energies, dtype="float64"
    )
    ct_energy = np.add(correction, Energies)

    bin_width = 1
    lower_bound = (np.nanmin(ct_energy) // bin_width) * bin_width
    upper_bound = ((np.nanmax(ct_energy) // bin_width) + 1) * bin_width
    hist, bins, var = pgh.get_hist(
        ct_energy, dx=bin_width, range=(lower_bound, upper_bound)
    )
    mu = bins[np.nanargmax(hist)]
    adc_to_kev = mu / peak
    # Making the window slightly smaller removes effects where as mu moves edge can be outside bin width
    lower_bound = mu - ((kev_width[0] - 2) * adc_to_kev)
    upper_bound = mu + ((kev_width[1] - 2) * adc_to_kev)
    win_idxs = (ct_energy > lower_bound) & (ct_energy < upper_bound)
    fit_range = (lower_bound, upper_bound)
    if peak > 1500:
        gof_range = (mu - (7 * adc_to_kev), mu + (7 * adc_to_kev))
    else:
        gof_range = (mu - (5 * adc_to_kev), mu + (5 * adc_to_kev))
    # if kev==True:
    # else:
    #    tol=0.01
    tol = None
    try:
        if display > 0:
            energy_pars, energy_err, cov, chisqr = unbinned_energy_fit(
                ct_energy[win_idxs],
                func,
                gof_func,
                gof_range,
                fit_range,
                tol=tol,
                guess=guess,
                verbose=True,
                display=display,
            )
            print(energy_pars)
            print(energy_err)
            print(cov)
            plt.figure()
            xs = np.arange(lower_bound, upper_bound, bin_width)
            hist, bins, var = pgh.get_hist(
                ct_energy, dx=bin_width, range=(lower_bound, upper_bound)
            )
            plt.plot((bins[1:] + bins[:-1]) / 2, hist)
            plt.plot(xs, gof_func(xs, *energy_pars))
            plt.show()
        else:
            energy_pars, energy_err, cov, chisqr = unbinned_energy_fit(
                ct_energy[win_idxs],
                func,
                gof_func,
                gof_range,
                fit_range,
                guess=guess,
                tol=tol,
            )
        if func == pgd.hpge_peak.pdf_ext:
            if energy_pars[3] < 1e-6 and energy_err[3] < 1e-6:
                fwhm = energy_pars[2] * 2 * np.sqrt(2 * np.log(2))
                fwhm_err = np.sqrt(cov[2][2]) * 2 * np.sqrt(2 * np.log(2))
            else:
                fwhm = pghpf.hpge_peak_fwhm(
                    energy_pars[2], energy_pars[3], energy_pars[4]
                )

        elif func == pgd.gauss_on_step.pdf_ext:
            fwhm = energy_pars[2] * 2 * np.sqrt(2 * np.log(2))
            fwhm_err = np.sqrt(cov[2][2]) * 2 * np.sqrt(2 * np.log(2))

        xs = np.arange(lower_bound, upper_bound, 0.1)
        y = func(xs, *energy_pars)[1]
        max_val = np.amax(y)

        fwhm_o_max = fwhm / max_val

        rng = np.random.default_rng(1)
        # generate set of bootstrapped parameters
        par_b = rng.multivariate_normal(energy_pars, cov, size=100)
        y_max = np.array([func(xs, *p)[1] for p in par_b])
        maxs = np.nanmax(y_max, axis=1)

        yerr_boot = np.nanstd(y_max, axis=0)

        if func == pgd.hpge_peak.pdf_ext and not (
            energy_pars[3] < 1e-6 and energy_err[3] < 1e-6
        ):
            y_b = np.zeros(len(par_b))
            for i, p in enumerate(par_b):
                try:
                    y_b[i] = pghpf.hpge_peak_fwhm(p[2], p[3], p[4])  #
                except:
                    y_b[i] = np.nan
            fwhm_err = np.nanstd(y_b, axis=0)
            if fwhm_err == 0:
                fwhm, fwhm_err = pghpf.hpge_peak_fwhm(
                    energy_pars[2],
                    energy_pars[3],
                    energy_pars[4],
                    cov=cov[:, :-2][:-2, :],
                )
            fwhm_o_max_err = np.nanstd(y_b / maxs, axis=0)
        else:
            max_err = np.nanstd(maxs)
            fwhm_o_max_err = fwhm_o_max * np.sqrt(
                (np.array(fwhm_err) / np.array(fwhm)) ** 2
                + (np.array(max_err) / np.array(max_val)) ** 2
            )

        if display > 1:
            plt.figure()
            plt.plot((bins[1:] + bins[:-1]) / 2, hist)
            for i in range(100):
                plt.plot(xs, y_max[i, :])
            plt.show()

        if display > 0:
            plt.figure()
            hist, bins, var = pgh.get_hist(
                ct_energy, dx=bin_width, range=(lower_bound, upper_bound)
            )
            plt.plot((bins[1:] + bins[:-1]) / 2, hist)
            plt.plot(xs, gof_func(xs, *energy_pars))
            plt.fill_between(
                xs, y - yerr_boot, y + yerr_boot, facecolor="C1", alpha=0.5
            )
            plt.show()

    except:
        return np.nan, np.nan, np.nan, np.nan, np.nan, np.nan, np.nan, None

    if kev == True:
        fwhm *= peak / energy_pars[1]
        fwhm_err *= peak / energy_pars[1]

    return (
        fwhm,
        fwhm_o_max,
        fwhm_err,
        fwhm_o_max_err,
        chisqr,
        energy_pars[0],
        energy_err[0],
        energy_pars,
    )


def fom_FWHM_with_dt_corr_fit(tb_in, kwarg_dict, ctc_parameter, idxs=None, display=0):
    """
    FOM for sweeping over ctc values to find the best value, returns the best found fwhm with its error,
    the corresponding alpha value and the number of events in the fitted peak, also the reduced chisquare of the
    """
    parameter = kwarg_dict["parameter"]
    func = kwarg_dict["func"]
    gof_func = kwarg_dict["gof_func"]
    Energies = tb_in[parameter].nda
    Energies = Energies.astype("float64")
    peak = kwarg_dict["peak"]
    kev_width = kwarg_dict["kev_width"]
    min_alpha = 0
    max_alpha = 3.50e-06
    astep = 1.250e-07
    if ctc_parameter == "QDrift":
        dt = tb_in["dt_eff"].nda
    elif ctc_parameter == "dt":
        dt = np.subtract(tb_in["tp_99"].nda, tb_in["tp_0_est"].nda, dtype="float64")
    elif ctc_parameter == "rt":
        dt = np.subtract(tb_in["tp_99"].nda, tb_in["tp_01"].nda, dtype="float64")

    if idxs is not None:
        Energies = Energies[idxs]
        dt = dt[idxs]

    if np.isnan(Energies).any():
        return {
            "fwhm": np.nan,
            "fwhm_err": np.nan,
            "alpha": np.nan,
            "alpha_err": np.nan,
            "chisquare": np.nan,
            "n_sig": np.nan,
            "n_sig_err": np.nan,
        }
    if np.isnan(dt).any():
        return {
            "fwhm": np.nan,
            "fwhm_err": np.nan,
            "alpha": np.nan,
            "alpha_err": np.nan,
            "chisquare": np.nan,
            "n_sig": np.nan,
            "n_sig_err": np.nan,
        }

    alphas = np.array(
        [
            0.000e00,
            1.250e-07,
            2.500e-07,
            3.750e-07,
            5.000e-07,
            6.250e-07,
            7.500e-07,
            8.750e-07,
            1.000e-06,
            1.125e-06,
            1.250e-06,
            1.375e-06,
            1.500e-06,
            1.625e-06,
            1.750e-06,
            1.875e-06,
            2.000e-06,
            2.125e-06,
            2.250e-06,
            2.375e-06,
            2.500e-06,
            2.625e-06,
            2.750e-06,
            2.875e-06,
            3.000e-06,
            3.125e-06,
            3.250e-06,
            3.375e-06,
            3.500e-06,
        ],
        dtype="float64",
    )
    fwhms = np.array([])
    final_alphas = np.array([])
    fwhm_errs = np.array([])
    guess = None
    best_fwhm = np.inf
    for alpha in alphas:
        (
            _,
            fwhm_o_max,
            _,
            fwhm_o_max_err,
            _,
            _,
            _,
            fit_pars,
        ) = get_peak_fwhm_with_dt_corr(
            Energies, alpha, dt, func, gof_func, peak, kev_width, guess=guess
        )
        if not np.isnan(fwhm_o_max):
            fwhms = np.append(fwhms, fwhm_o_max)
            final_alphas = np.append(final_alphas, alpha)
            fwhm_errs = np.append(fwhm_errs, fwhm_o_max_err)
            guess = fit_pars
            if fwhms[-1] < best_fwhm:
                best_fwhm = fwhms[-1]
                best_fit = fit_pars
        log.info(f"alpha: {alpha}, fwhm/max:{fwhm_o_max}+-{fwhm_o_max_err}")

    # Make sure fit isn't based on only a few points
    if len(fwhms) < 10:
        log.debug("less than 10 fits successful")
        return {
            "fwhm": np.nan,
            "fwhm_err": np.nan,
            "alpha": np.nan,
            "alpha_err": np.nan,
            "chisquare": np.nan,
            "n_sig": np.nan,
            "n_sig_err": np.nan,
        }

    ids = (fwhm_errs < 2 * np.nanpercentile(fwhm_errs, 50)) & (fwhm_errs > 0)
    # Fit alpha curve to get best alpha

    try:
        alphas = np.arange(
            final_alphas[ids][0], final_alphas[ids][-1], astep / 20, dtype="float64"
        )
        alpha_fit, cov = np.polyfit(
            final_alphas[ids], fwhms[ids], w=1 / fwhm_errs[ids], deg=4, cov=True
        )
        fit_vals = np.polynomial.polynomial.polyval(alphas, alpha_fit[::-1])
        alpha = alphas[np.nanargmin(fit_vals)]

        rng = np.random.default_rng(1)
        alpha_pars_b = rng.multivariate_normal(alpha_fit, cov, size=1000)
        fits = np.array(
            [
                np.polynomial.polynomial.polyval(alphas, pars[::-1])
                for pars in alpha_pars_b
            ]
        )
        min_alphas = np.array([alphas[np.nanargmin(fit)] for fit in fits])
        alpha_err = np.nanstd(min_alphas)
        if display > 0:
            plt.figure()
            yerr_boot = np.std(fits, axis=0)
            plt.errorbar(final_alphas, fwhms, yerr=fwhm_errs, linestyle=" ")
            plt.plot(alphas, fit_vals)
            plt.fill_between(
                alphas,
                fit_vals - yerr_boot,
                fit_vals + yerr_boot,
                facecolor="C1",
                alpha=0.5,
            )
            plt.show()

    except:
        log.debug("alpha fit failed")
        return {
            "fwhm": np.nan,
            "fwhm_err": np.nan,
            "alpha": np.nan,
            "alpha_err": np.nan,
            "chisquare": np.nan,
            "n_sig": np.nan,
            "n_sig_err": np.nan,
        }

    if np.isnan(fit_vals).all():
        log.debug("alpha fit all nan")
        return {
            "fwhm": np.nan,
            "fwhm_err": np.nan,
            "alpha": np.nan,
            "alpha_err": np.nan,
            "chisquare": np.nan,
            "n_sig": np.nan,
            "n_sig_err": np.nan,
        }

    else:
        # Return fwhm of optimal alpha in kev with error
        (
            final_fwhm,
            _,
            final_err,
            _,
            csqr,
            n_sig,
            n_sig_err,
            _,
        ) = get_peak_fwhm_with_dt_corr(
            Energies,
            alpha,
            dt,
            func,
            gof_func,
            peak,
            kev_width,
            guess=best_fit,
            kev=True,
            display=display,
        )
        if np.isnan(final_fwhm) or np.isnan(final_err):
            (
                final_fwhm,
                _,
                final_err,
                _,
                csqr,
                n_sig,
                n_sig_err,
                _,
            ) = get_peak_fwhm_with_dt_corr(
                Energies,
                alpha,
                dt,
                func,
                gof_func,
                peak,
                kev_width,
                kev=True,
                display=display,
            )
        if np.isnan(final_fwhm) or np.isnan(final_err):
            log.debug(f"final fit failed, alpha was {alpha}")
        return {
            "fwhm": final_fwhm,
            "fwhm_err": final_err,
            "alpha": alpha,
            "alpha_err": alpha_err,
            "chisquare": csqr,
            "n_sig": n_sig,
            "n_sig_err": n_sig_err,
        }


def fom_all_fit(tb_in, kwarg_dict):
    """
    FOM to run over different ctc parameters
    """
    ctc_parameters = ["QDrift"]  #'dt',
    output_dict = {}
    for param in ctc_parameters:
        out = fom_FWHM_with_dt_corr_fit(tb_in, kwarg_dict, param)
        output_dict[param] = out
    return output_dict


def fom_FWHM_fit(tb_in, kwarg_dict):
    """
    FOM with no ctc sweep, used for optimising ftp.
    """
    parameter = kwarg_dict["parameter"]
    func = kwarg_dict["func"]
    gof_func = kwarg_dict["gof_func"]
    Energies = tb_in[parameter].nda
    Energies = Energies.astype("float64")
    peak = kwarg_dict["peak"]
    kev_width = kwarg_dict["kev_width"]
    try:
        alpha = kwarg_dict["alpha"]
        if isinstance(alpha, dict):
            alpha = alpha[parameter]
    except KeyError:
        alpha = 0
    try:
        ctc_param = kwarg_dict["ctc_param"]
        dt = tb_in[ctc_param].nda
    except KeyError:
        dt = 0

    if np.isnan(Energies).any():
        return {
            "fwhm_o_max": np.nan,
            "max_o_fwhm": np.nan,
            "chisquare": np.nan,
            "n_sig": np.nan,
            "n_sig_err": np.nan,
        }

    (
        _,
        final_fwhm_o_max,
        _,
        final_fwhm_o_max_err,
        csqr,
        n_sig,
        n_sig_err,
    ) = get_peak_fwhm_with_dt_corr(
        Energies, alpha, dt, func, gof_func, peak=peak, kev_width=kev_width, kev=True
    )
    return {
        "fwhm_o_max": final_fwhm_o_max,
        "max_o_fwhm": final_fwhm_o_max_err,
        "chisquare": csqr,
        "n_sig": n_sig,
        "n_sig_err": n_sig_err,
    }


def get_wf_indexes(sorted_indexs, n_events):
    out_list = []
    if isinstance(n_events, list):
        for i in range(len(n_events)):
            new_list = []
            for idx, entry in enumerate(sorted_indexs):
                if (entry >= np.sum(n_events[:i])) and (
                    entry < np.sum(n_events[: i + 1])
                ):
                    new_list.append(idx)
            out_list.append(new_list)
    else:
        for i in range(int(len(sorted_indexs) / n_events)):
            new_list = []
            for idx, entry in enumerate(sorted_indexs):
                if (entry >= i * n_events) and (entry < (i + 1) * n_events):
                    new_list.append(idx)
            out_list.append(new_list)
    return out_list


def index_data(data, indexes, wf_field="waveform"):
    new_baselines = lh5.Array(data["baseline"].nda[indexes])
    new_waveform_values = data[wf_field]["values"].nda[indexes]
    new_waveform_dts = data[wf_field]["dt"].nda[indexes]
    new_waveform_t0 = data[wf_field]["t0"].nda[indexes]
    new_waveform = lh5.WaveformTable(
        None, new_waveform_t0, "ns", new_waveform_dts, "ns", new_waveform_values
    )
    new_data = lh5.Table(col_dict={wf_field: new_waveform, "baseline": new_baselines})
    return new_data


def event_selection(
    raw_files,
    lh5_path,
    dsp_config,
    db_dict,
    peaks_keV,
    peak_idxs,
    kev_widths,
    cut_parameters={"bl_mean": 4, "bl_std": 4, "pz_std": 4},
    pulser_mask=None,
    energy_parameter="trapTmax",
    wf_field: str = "waveform",
    n_events=10000,
    threshold=1000,
):
    if not isinstance(peak_idxs, list):
        peak_idxs = [peak_idxs]
    if not isinstance(kev_widths, list):
        kev_widths = [kev_widths]

<<<<<<< HEAD
    sto = lh5.LH5Store()
    df = lh5.load_dfs(raw_files, ["daqenergy", "timestamp"], lh5_path)
=======
    df = sto.read(lh5_path, raw_files, field_mask=["daqenergy", "timestamp"])[
        0
    ].view_as("pd")
>>>>>>> ae3752ab

    if pulser_mask is None:
        pulser_props = cts.find_pulser_properties(df, energy="daqenergy")
        if len(pulser_props) > 0:
            final_mask = None
            for entry in pulser_props:
                e_cut = (df.daqenergy.values < entry[0] + entry[1]) & (
                    df.daqenergy.values > entry[0] - entry[1]
                )
                if final_mask is None:
                    final_mask = e_cut
                else:
                    final_mask = final_mask | e_cut
            ids = final_mask
            log.debug(f"pulser found: {pulser_props}")
        else:
            log.debug("no_pulser")
            ids = np.zeros(len(df.daqenergy.values), dtype=bool)
        # Get events around peak using raw file values
    else:
        ids = pulser_mask
    initial_mask = (df.daqenergy.values > threshold) & (~ids)
    rough_energy = df.daqenergy.values[initial_mask]
    initial_idxs = np.where(initial_mask)[0]

    guess_keV = 2620 / np.nanpercentile(rough_energy, 99)
    Euc_min = threshold / guess_keV * 0.6
    Euc_max = 2620 / guess_keV * 1.1
    dEuc = 1  # / guess_keV
    hist, bins, var = pgh.get_hist(rough_energy, range=(Euc_min, Euc_max), dx=dEuc)
    detected_peaks_locs, detected_peaks_keV, roughpars = pgc.hpge_find_E_peaks(
        hist,
        bins,
        var,
        np.array([238.632, 583.191, 727.330, 860.564, 1620.5, 2103.53, 2614.553]),
    )
    log.debug(f"detected {detected_peaks_keV} keV peaks at {detected_peaks_locs}")

    masks = []
    for peak_idx in peak_idxs:
        peak = peaks_keV[peak_idx]
        kev_width = kev_widths[peak_idx]
        try:
            if peak not in detected_peaks_keV:
                raise ValueError
            detected_peak_idx = np.where(detected_peaks_keV == peak)[0]
            peak_loc = detected_peaks_locs[detected_peak_idx]
            log.info(f"{peak} peak found at {peak_loc}")
            rough_adc_to_kev = roughpars[0]
            e_lower_lim = peak_loc - (1.1 * kev_width[0]) / rough_adc_to_kev
            e_upper_lim = peak_loc + (1.1 * kev_width[1]) / rough_adc_to_kev
        except:
            log.debug(f"{peak} peak not found attempting to use rough parameters")
            peak_loc = (peak - roughpars[1]) / roughpars[0]
            rough_adc_to_kev = roughpars[0]
            e_lower_lim = peak_loc - (1.5 * kev_width[0]) / rough_adc_to_kev
            e_upper_lim = peak_loc + (1.5 * kev_width[1]) / rough_adc_to_kev
        log.debug(f"lower_lim:{e_lower_lim}, upper_lim:{e_upper_lim}")
        e_mask = (rough_energy > e_lower_lim) & (rough_energy < e_upper_lim)
        e_idxs = initial_idxs[e_mask][: int(2.5 * n_events)]
        masks.append(e_idxs)
        log.debug(f"{len(e_idxs)} events found in energy range for {peak}")

    idx_list_lens = [len(masks[peak_idx]) for peak_idx in peak_idxs]

    sort_index = np.argsort(np.concatenate(masks))
    idx_list = get_wf_indexes(sort_index, idx_list_lens)
    idxs = np.array(sorted(np.concatenate(masks)))

    input_data = sto.read(f"{lh5_path}", raw_files, idx=idxs, n_rows=len(idxs))[0]

    if isinstance(dsp_config, str):
        with open(dsp_config) as r:
            dsp_config = json.load(r)

    dsp_config["outputs"] = cts.get_keys(
        dsp_config["outputs"], list(cut_parameters)
    ) + [energy_parameter]

    log.debug("Processing data")
    tb_data = opt.run_one_dsp(input_data, dsp_config, db_dict=db_dict)

    cut_dict = cts.generate_cuts(tb_data, cut_parameters)
    log.debug(f"Cuts are: {cut_dict}")
    log.debug("Loaded Cuts")
    ct_mask = cts.get_cut_indexes(tb_data, cut_dict)

    final_events = []
    out_events = []
    for peak_idx in peak_idxs:
        peak = peaks_keV[peak_idx]
        kev_width = kev_widths[peak_idx]

        peak_ids = np.array(idx_list[peak_idx])
        peak_ct_mask = ct_mask[peak_ids]
        peak_ids = peak_ids[peak_ct_mask]

        energy = tb_data[energy_parameter].nda[peak_ids]

        hist, bins, var = pgh.get_hist(
            energy, range=(int(threshold), int(np.nanmax(energy))), dx=1
        )
        peak_loc = pgh.get_bin_centers(bins)[np.nanargmax(hist)]
        rough_adc_to_kev = peak / peak_loc

        e_lower_lim = peak_loc - (1.5 * kev_width[0]) / rough_adc_to_kev
        e_upper_lim = peak_loc + (1.5 * kev_width[1]) / rough_adc_to_kev

        e_ranges = (int(peak_loc - e_lower_lim), int(e_upper_lim - peak_loc))
        (
            params,
            errors,
            covs,
            bins,
            ranges,
            p_val,
            valid_pks,
            pk_funcs,
        ) = pgc.hpge_fit_E_peaks(
            energy,
            [peak_loc],
            [e_ranges],
            n_bins=(np.nanmax(energy) - np.nanmin(energy)) // 1,
            uncal_is_int=True,
        )
        if params[0] is None or np.isnan(params[0]).any():
            log.debug("Fit failed, using max guess")
            hist, bins, var = pgh.get_hist(
                energy, range=(int(e_lower_lim), int(e_upper_lim)), dx=1
            )
            params = [[0, pgh.get_bin_centers(bins)[np.nanargmax(hist)], 0, 0, 0, 0]]
        updated_adc_to_kev = peak / params[0][1]
        e_lower_lim = params[0][1] - (kev_width[0]) / updated_adc_to_kev
        e_upper_lim = params[0][1] + (kev_width[1]) / updated_adc_to_kev
        log.info(f"lower lim is :{e_lower_lim}, upper lim is {e_upper_lim}")
        final_mask = (energy > e_lower_lim) & (energy < e_upper_lim)
        final_events.append(peak_ids[final_mask][:n_events])
        out_events.append(idxs[final_events[-1]])
        log.info(f"{len(peak_ids[final_mask][:n_events])} passed selections for {peak}")
        if len(peak_ids[final_mask]) < 0.5 * n_events:
            log.warning("Less than half number of specified events found")
        elif len(peak_ids[final_mask]) < 0.1 * n_events:
            log.error("Less than 10% number of specified events found")
    out_events = np.unique(np.concatenate(out_events))
    sort_index = np.argsort(np.concatenate(final_events))
    idx_list = get_wf_indexes(sort_index, [len(mask) for mask in final_events])
    return out_events, idx_list


def fwhm_slope(x, m0, m1, m2):
    """
    Fit the energy resolution curve
    """
    return np.sqrt(m0 + m1 * x + m2 * (x**2))


def interpolate_energy(peak_energies, points, err_points, energy):
    nan_mask = np.isnan(points) | (points < 0)
    if len(points[~nan_mask]) < 3:
        return np.nan, np.nan, np.nan
    else:
        param_guess = [2, 0.001, 0.000001]  #
        # param_bounds = (0, [10., 1. ])#
        try:
            fit_pars, fit_covs = curve_fit(
                fwhm_slope,
                peak_energies[~nan_mask],
                points[~nan_mask],
                sigma=err_points[~nan_mask],
                p0=param_guess,
                absolute_sigma=True,
            )  # bounds=param_bounds,
            fit_qbb = fwhm_slope(energy, *fit_pars)

            xs = np.arange(peak_energies[0], peak_energies[-1], 0.1)

            rng = np.random.default_rng(1)

            # generate set of bootstrapped parameters
            par_b = rng.multivariate_normal(fit_pars, fit_covs, size=1000)
            qbb_vals = np.array([fwhm_slope(energy, *p) for p in par_b])
            qbb_err = np.nanstd(qbb_vals)
        except:
            return np.nan, np.nan, np.nan

        if nan_mask[-1] == True or nan_mask[-2] == True:
            qbb_err = np.nan
        if qbb_err / fit_qbb > 0.1:
            qbb_err = np.nan

    return fit_qbb, qbb_err, fit_pars


def fom_FWHM(tb_in, kwarg_dict, ctc_parameter, alpha, idxs=None, display=0):
    """
    FOM for sweeping over ctc values to find the best value, returns the best found fwhm
    """
    parameter = kwarg_dict["parameter"]
    func = kwarg_dict["func"]
    cs_func = kwarg_dict["gof_func"]
    Energies = tb_in[parameter].nda
    Energies = Energies.astype("float64")
    peak = kwarg_dict["peak"]
    kev_width = kwarg_dict["kev_width"]

    if ctc_parameter == "QDrift":
        dt = tb_in["dt_eff"].nda
    elif ctc_parameter == "dt":
        dt = np.subtract(tb_in["tp_99"].nda, tb_in["tp_0_est"].nda, dtype="float64")
    elif ctc_parameter == "rt":
        dt = np.subtract(tb_in["tp_99"].nda, tb_in["tp_01"].nda, dtype="float64")
    if np.isnan(Energies).any() or np.isnan(dt).any():
        if np.isnan(Energies).any():
            log.debug(f"nan energy values for peak {peak}")
        else:
            log.debug(f"nan dt values for peak {peak}")
        return {
            "fwhm": np.nan,
            "fwhm_err": np.nan,
            "alpha": np.nan,
            "chisquare": np.nan,
            "n_sig": np.nan,
            "n_sig_err": np.nan,
        }

    if idxs is not None:
        Energies = Energies[idxs]
        dt = dt[idxs]

    # Return fwhm of optimal alpha in kev with error
    try:
        (
            final_fwhm,
            _,
            final_err,
            _,
            csqr,
            n_sig,
            n_sig_err,
            _,
        ) = get_peak_fwhm_with_dt_corr(
            Energies,
            alpha,
            dt,
            func,
            cs_func,
            peak,
            kev_width,
            kev=True,
            display=display,
        )
    except:
        final_fwhm = np.nan
        final_err = np.nan
        csqr = np.nan
        n_sig = np.nan
        n_sig_err = np.nan
    return {
        "fwhm": final_fwhm,
        "fwhm_err": final_err,
        "alpha": alpha,
        "chisquare": csqr,
        "n_sig": n_sig,
        "n_sig_err": n_sig_err,
    }


def single_peak_fom(data, kwarg_dict):
    peaks = kwarg_dict["peaks_keV"]
    idx_list = kwarg_dict["idx_list"]
    ctc_param = kwarg_dict["ctc_param"]
    peak_dicts = kwarg_dict["peak_dicts"]

    out_dict = fom_FWHM_with_dt_corr_fit(
        data, peak_dicts[0], ctc_param, idxs=idx_list[0], display=0
    )
    out_dict["y_val"] = out_dict["fwhm"]
    out_dict["y_err"] = out_dict["fwhm_err"]
    return out_dict


def new_fom(data, kwarg_dict):
    peaks = kwarg_dict["peaks_keV"]
    idx_list = kwarg_dict["idx_list"]
    ctc_param = kwarg_dict["ctc_param"]

    peak_dicts = kwarg_dict["peak_dicts"]

    out_dict = fom_FWHM_with_dt_corr_fit(
        data, peak_dicts[-1], ctc_param, idxs=idx_list[-1], display=0
    )
    alpha = out_dict["alpha"]
    log.info(alpha)
    fwhms = []
    fwhm_errs = []
    n_sig = []
    n_sig_err = []
    for i, peak in enumerate(peaks[:-1]):
        out_peak_dict = fom_FWHM(
            data, peak_dicts[i], ctc_param, alpha, idxs=idx_list[i], display=0
        )
        # n_sig_minimum = peak_dicts[i]["n_sig_minimum"]
        # if peak_dict["n_sig"]<n_sig_minimum:
        #    out_peak_dict['fwhm'] = np.nan
        #   out_peak_dict['fwhm_err'] = np.nan
        fwhms.append(out_peak_dict["fwhm"])
        fwhm_errs.append(out_peak_dict["fwhm_err"])
        n_sig.append(out_peak_dict["n_sig"])
        n_sig_err.append(out_peak_dict["n_sig_err"])
    fwhms.append(out_dict["fwhm"])
    fwhm_errs.append(out_dict["fwhm_err"])
    n_sig.append(out_dict["n_sig"])
    n_sig_err.append(out_dict["n_sig_err"])
    log.info(f"fwhms are {fwhms}keV +- {fwhm_errs}")
    qbb, qbb_err, fit_pars = interpolate_energy(
        np.array(peaks), np.array(fwhms), np.array(fwhm_errs), 2039
    )

    log.info(f"Qbb fwhm is {qbb} keV +- {qbb_err}")

    return {
        "y_val": qbb,
        "y_err": qbb_err,
        "qbb_fwhm": qbb,
        "qbb_fwhm_err": qbb_err,
        "alpha": alpha,
        "peaks": peaks.tolist(),
        "fwhms": fwhms,
        "fwhm_errs": fwhm_errs,
        "n_events": n_sig,
        "n_sig_err": n_sig_err,
    }


OptimiserDimension = namedtuple(
    "OptimiserDimension", "name parameter min_val max_val rounding unit"
)


class BayesianOptimizer:
    np.random.seed(55)
    lambda_param = 0.01
    eta_param = 0
    # FIXME: the following throws a TypeError
    # kernel=ConstantKernel(1.0, constant_value_bounds="fixed") * RBF(1, length_scale_bounds="fixed") #+ WhiteKernel(noise_level=0.0111)

    def __init__(self, acq_func, batch_size, kernel=None):
        self.dims = []
        self.current_iter = 0

        self.batch_size = batch_size
        self.iters = 0

        self.gauss_pr = GaussianProcessRegressor(kernel=kernel)
        self.best_samples_ = pd.DataFrame(columns=["x", "y", "ei"])
        self.distances_ = []

        if acq_func == "ei":
            self.acq_function = self._get_expected_improvement
        elif acq_func == "ucb":
            self.acq_function = self._get_ucb
        elif acq_func == "lcb":
            self.acq_function = self._get_lcb

    def add_dimension(self, name, parameter, min_val, max_val, rounding=2, unit=None):
        self.dims.append(
            OptimiserDimension(name, parameter, min_val, max_val, rounding, unit)
        )

    def get_n_dimensions(self):
        return len(self.dims)

    def add_initial_values(self, x_init, y_init, yerr_init):
        self.x_init = x_init
        self.y_init = y_init
        self.yerr_init = yerr_init

    def _get_expected_improvement(self, x_new):
        mean_y_new, sigma_y_new = self.gauss_pr.predict(
            np.array([x_new]), return_std=True
        )

        mean_y = self.gauss_pr.predict(self.x_init)
        min_mean_y = np.min(mean_y)
        z = (mean_y_new[0] - min_mean_y - 1) / (sigma_y_new[0] + 1e-9)
        exp_imp = (mean_y_new[0] - min_mean_y - 1) * norm.cdf(z) + sigma_y_new[
            0
        ] * norm.pdf(z)
        return exp_imp

    def _get_ucb(self, x_new):
        mean_y_new, sigma_y_new = self.gauss_pr.predict(
            np.array([x_new]), return_std=True
        )
        return mean_y_new[0] + self.lambda_param * sigma_y_new[0]

    def _get_lcb(self, x_new):
        mean_y_new, sigma_y_new = self.gauss_pr.predict(
            np.array([x_new]), return_std=True
        )
        return mean_y_new[0] - self.lambda_param * sigma_y_new[0]

    def _get_next_probable_point(self):
        min_ei = float(sys.maxsize)
        x_optimal = None
        # Trial with an array of random data points
        rands = np.random.uniform(
            np.array([dim.min_val for dim in self.dims]),
            np.array([dim.max_val for dim in self.dims]),
            (self.batch_size, self.get_n_dimensions()),
        )
        for x_start in rands:
            response = minimize(
                fun=self.acq_function,
                x0=x_start,
                bounds=[(dim.min_val, dim.max_val) for dim in self.dims],
                method="L-BFGS-B",
            )
            if response.fun < min_ei:
                min_ei = response.fun
                x_optimal = [
                    y.round(dim.rounding) for y, dim in zip(response.x, self.dims)
                ]
        if x_optimal in self.x_init and self.iters < 5:
            if self.iters < 5:
                self.iters += 1
                x_optimal, min_ei = self._get_next_probable_point()
            else:
                perturb = np.random.uniform(
                    np.array([(dim.max_val - dim.min_val) / 100 for dim in self.dims]),
                    np.array([(dim.max_val - dim.min_val) / 10 for dim in self.dims]),
                    (1, len(self.dims)),
                )
                x_optimal += perturb
                x_optimal = [
                    y.round(dim.rounding) for y, dim in zip(x_optimal[0], self.dims)
                ]
                for i, y in enumerate(x_optimal):
                    if y > self.dims[i].max_val:
                        x_optimal[i] = self.dims[i].max_val
                    elif y < self.dims[i].min_val:
                        x_optimal[i] = self.dims[i].min_val

        return x_optimal, min_ei

    def _extend_prior_with_posterior_data(self, x, y, yerr):
        self.x_init = np.append(self.x_init, np.array([x]), axis=0)
        self.y_init = np.append(self.y_init, np.array(y), axis=0)
        self.yerr_init = np.append(self.yerr_init, np.array(yerr), axis=0)

    def get_first_point(self):
        y_min_ind = np.nanargmin(self.y_init)
        self.y_min = self.y_init[y_min_ind]
        self.optimal_x = self.x_init[y_min_ind]
        self.optimal_ei = None
        return self.optimal_x, self.optimal_ei

    @ignore_warnings(category=ConvergenceWarning)
    def iterate_values(self):
        nan_idxs = np.isnan(self.y_init)
        self.gauss_pr.fit(self.x_init[~nan_idxs], np.array(self.y_init)[~nan_idxs])
        x_next, ei = self._get_next_probable_point()
        return x_next, ei

    def update_db_dict(self, db_dict):
        if self.current_iter == 0:
            x_new, ei = self.get_first_point()
        x_new, ei = self.iterate_values()
        self.current_x = x_new
        self.current_ei = ei
        for i, val in enumerate(x_new):
            name, parameter, min_val, max_val, rounding, unit = self.dims[i]
            if unit is not None:
                value_str = f"{val}*{unit}"
            else:
                value_str = f"{val}"
            if name not in db_dict.keys():
                db_dict[name] = {parameter: value_str}
            else:
                db_dict[name][parameter] = value_str
        self.current_iter += 1
        return db_dict

    def update(self, results):
        y_val = results["y_val"]
        y_err = results["y_err"]
        self._extend_prior_with_posterior_data(
            self.current_x, np.array([y_val]), np.array([y_err])
        )

        if np.isnan(y_val) | np.isnan(y_err):
            pass
        else:
            if y_val < self.y_min:
                self.y_min = y_val
                self.optimal_x = self.current_x
                self.optimal_ei = self.current_ei
                self.optimal_results = results

        if self.current_iter == 1:
            self.prev_x = self.current_x
        else:
            self.distances_.append(
                np.linalg.norm(np.array(self.prev_x) - np.array(self.current_x))
            )
            self.prev_x = self.current_x

        self.best_samples_ = pd.concat(
            [
                self.best_samples_,
                pd.DataFrame(
                    {"x": self.optimal_x, "y": self.y_min, "ei": self.optimal_ei}
                ),
            ],
            ignore_index=True,
        )

    def get_best_vals(self):
        out_dict = {}
        for i, val in enumerate(self.optimal_x):
            name, parameter, min_val, max_val, rounding, unit = self.dims[i]
            value_str = f"{val}*{unit}"
            if name not in out_dict.keys():
                out_dict[name] = {parameter: value_str}
            else:
                out_dict[name][parameter] = value_str
        return out_dict

    @ignore_warnings(category=ConvergenceWarning)
    def plot(self, init_samples=None):
        nan_idxs = np.isnan(self.y_init)
        fail_idxs = np.isnan(self.yerr_init)
        self.gauss_pr.fit(self.x_init[~nan_idxs], np.array(self.y_init)[~nan_idxs])
        if (len(self.dims) != 2) and (len(self.dims) != 1):
            raise Exception("Acquisition Function Plotting not implemented for dim!=2")
        elif len(self.dims) == 1:
            points = np.arange(self.dims[0].min_val, self.dims[0].max_val, 0.1)
            ys = np.zeros_like(points)
            ys_err = np.zeros_like(points)
            for i, point in enumerate(points):
                ys[i], ys_err[i] = self.gauss_pr.predict(
                    np.array([point]).reshape(1, -1), return_std=True
                )
            fig = plt.figure()

            plt.scatter(np.array(self.x_init), np.array(self.y_init), label="Samples")
            plt.scatter(
                np.array(self.x_init)[fail_idxs],
                np.array(self.y_init)[fail_idxs],
                color="green",
                label="Failed samples",
            )
            plt.fill_between(points, ys - ys_err, ys + ys_err, alpha=0.1)
            if init_samples is not None:
                init_ys = np.array(
                    [
                        np.where(init_sample == self.x_init)[0][0]
                        for init_sample in init_samples
                    ]
                )
                plt.scatter(
                    np.array(init_samples)[:, 0],
                    np.array(self.y_init)[init_ys],
                    color="red",
                    label="Init Samples",
                )
            plt.scatter(self.optimal_x[0], self.y_min, color="orange", label="Optimal")

            plt.xlabel(
                f"{self.dims[0].name}-{self.dims[0].parameter}({self.dims[0].unit})"
            )
            plt.ylabel(f"Kernel Value")
            plt.legend()
        elif len(self.dims) == 2:
            x, y = np.mgrid[
                self.dims[0].min_val : self.dims[0].max_val : 0.1,
                self.dims[1].min_val : self.dims[1].max_val : 0.1,
            ]
            points = np.vstack((x.flatten(), y.flatten())).T
            out_grid = np.zeros(
                (
                    int((self.dims[0].max_val - self.dims[0].min_val) * 10),
                    int((self.dims[1].max_val - self.dims[1].min_val) * 10),
                )
            )

            j = 0
            for i, _ in np.ndenumerate(out_grid):
                out_grid[i] = self.gauss_pr.predict(
                    points[j].reshape(1, -1), return_std=False
                )
                j += 1

            fig = plt.figure()
            plt.imshow(
                out_grid,
                norm=LogNorm(),
                origin="lower",
                aspect="auto",
                extent=(0, out_grid.shape[1], 0, out_grid.shape[0]),
            )
            plt.scatter(
                np.array(self.x_init - self.dims[1].min_val)[:, 1] * 10,
                np.array(self.x_init - self.dims[0].min_val)[:, 0] * 10,
            )
            if init_samples is not None:
                plt.scatter(
                    (init_samples[:, 1] - self.dims[1].min_val) * 10,
                    (init_samples[:, 0] - self.dims[0].min_val) * 10,
                    color="red",
                )
            plt.scatter(
                (self.optimal_x[1] - self.dims[1].min_val) * 10,
                (self.optimal_x[0] - self.dims[0].min_val) * 10,
                color="orange",
            )
            ticks, labels = plt.xticks()
            labels = np.linspace(self.dims[1].min_val, self.dims[1].max_val, 5)
            ticks = np.linspace(0, out_grid.shape[1], 5)
            plt.xticks(ticks=ticks, labels=labels, rotation=45)
            ticks, labels = plt.yticks()
            labels = np.linspace(self.dims[0].min_val, self.dims[0].max_val, 5)
            ticks = np.linspace(0, out_grid.shape[0], 5)
            plt.yticks(ticks=ticks, labels=labels, rotation=45)
            plt.xlabel(
                f"{self.dims[1].name}-{self.dims[1].parameter}({self.dims[1].unit})"
            )
            plt.ylabel(
                f"{self.dims[0].name}-{self.dims[0].parameter}({self.dims[0].unit})"
            )
        plt.title(f"{self.dims[0].name} Kernel Prediction")
        plt.tight_layout()
        plt.close()
        return fig

    @ignore_warnings(category=ConvergenceWarning)
    def plot_acq(self, init_samples=None):
        nan_idxs = np.isnan(self.y_init)
        self.gauss_pr.fit(self.x_init[~nan_idxs], np.array(self.y_init)[~nan_idxs])
        if (len(self.dims) != 2) and (len(self.dims) != 1):
            raise Exception("Acquisition Function Plotting not implemented for dim!=2")
        elif len(self.dims) == 1:
            points = np.arange(self.dims[0].min_val, self.dims[0].max_val, 0.1)
            ys = np.zeros_like(points)
            for i, point in enumerate(points):
                ys[i] = self.acq_function(np.array([point]).reshape(1, -1)[0])
            fig = plt.figure()
            plt.plot(points, ys)
            plt.scatter(np.array(self.x_init), np.array(self.y_init), label="Samples")
            if init_samples is not None:
                init_ys = np.array(
                    [
                        np.where(init_sample == self.x_init)[0][0]
                        for init_sample in init_samples
                    ]
                )
                plt.scatter(
                    np.array(init_samples)[:, 0],
                    np.array(self.y_init)[init_ys],
                    color="red",
                    label="Init Samples",
                )
            plt.scatter(self.optimal_x[0], self.y_min, color="orange", label="Optimal")

            plt.xlabel(
                f"{self.dims[0].name}-{self.dims[0].parameter}({self.dims[0].unit})"
            )
            plt.ylabel(f"Acquisition Function Value")
            plt.legend()

        elif len(self.dims) == 2:
            x, y = np.mgrid[
                self.dims[0].min_val : self.dims[0].max_val : 0.1,
                self.dims[1].min_val : self.dims[1].max_val : 0.1,
            ]
            points = np.vstack((x.flatten(), y.flatten())).T
            out_grid = np.zeros(
                (
                    int((self.dims[0].max_val - self.dims[0].min_val) * 10),
                    int((self.dims[1].max_val - self.dims[1].min_val) * 10),
                )
            )

            j = 0
            for i, _ in np.ndenumerate(out_grid):
                out_grid[i] = self.acq_function(points[j])
                j += 1

            fig = plt.figure()
            plt.imshow(
                out_grid,
                norm=LogNorm(),
                origin="lower",
                aspect="auto",
                extent=(0, out_grid.shape[1], 0, out_grid.shape[0]),
            )
            plt.scatter(
                np.array(self.x_init - self.dims[1].min_val)[:, 1] * 10,
                np.array(self.x_init - self.dims[0].min_val)[:, 0] * 10,
            )
            if init_samples is not None:
                plt.scatter(
                    (init_samples[:, 1] - self.dims[1].min_val) * 10,
                    (init_samples[:, 0] - self.dims[0].min_val) * 10,
                    color="red",
                )
            plt.scatter(
                (self.optimal_x[1] - self.dims[1].min_val) * 10,
                (self.optimal_x[0] - self.dims[0].min_val) * 10,
                color="orange",
            )
            ticks, labels = plt.xticks()
            labels = np.linspace(self.dims[1].min_val, self.dims[1].max_val, 5)
            ticks = np.linspace(0, out_grid.shape[1], 5)
            plt.xticks(ticks=ticks, labels=labels, rotation=45)
            ticks, labels = plt.yticks()
            labels = np.linspace(self.dims[0].min_val, self.dims[0].max_val, 5)
            ticks = np.linspace(0, out_grid.shape[0], 5)
            plt.yticks(ticks=ticks, labels=labels, rotation=45)
            plt.xlabel(
                f"{self.dims[1].name}-{self.dims[1].parameter}({self.dims[1].unit})"
            )
            plt.ylabel(
                f"{self.dims[0].name}-{self.dims[0].parameter}({self.dims[0].unit})"
            )
        plt.title(f"{self.dims[0].name} Acquisition Space")
        plt.tight_layout()
        plt.close()
        return fig


def run_optimisation(
    tb_data,
    dsp_config,
    fom_function,
    optimisers,
    fom_kwargs=None,
    db_dict=None,
    nan_val=10,
    n_iter=10,
):
    if not isinstance(optimisers, list):
        optimisers = [optimisers]
    if not isinstance(fom_kwargs, list):
        fom_kwargs = [fom_kwargs]
    if not isinstance(fom_function, list):
        fom_function = [fom_function]

    for j in range(n_iter):
        for optimiser in optimisers:
            db_dict = optimiser.update_db_dict(db_dict)

        log.info(f"Iteration number: {j+1}")
        log.info(f"Processing with {db_dict}")

        tb_out = opt.run_one_dsp(tb_data, dsp_config, db_dict=db_dict)

        res = np.ndarray(shape=len(optimisers), dtype="O")

        for i in range(len(optimisers)):
            if fom_kwargs[i] is not None:
                if len(fom_function) > 1:
                    res[i] = fom_function[i](tb_out, fom_kwargs[i])
                else:
                    res[i] = fom_function[0](tb_out, fom_kwargs[i])
            else:
                if len(fom_function) > 1:
                    res[i] = fom_function[i](tb_out)
                else:
                    res[i] = fom_function[0](tb_out)

        log.info(f"Results of iteration {j+1} are {res}")

        for i, optimiser in enumerate(optimisers):
            if np.isnan(res[i]["y_val"]):
                if isinstance(nan_val, list):
                    res[i]["y_val"] = nan_val[i]
                else:
                    res[i]["y_val"] = nan_val

            optimiser.update(res[i])

    out_param_dict = {}
    out_results_list = []
    for optimiser in optimisers:
        param_dict = optimiser.get_best_vals()
        out_param_dict.update(param_dict)
        results_dict = optimiser.optimal_results
        if np.isnan(results_dict["y_val"]):
            log.error(f"Energy optimisation failed for {optimiser.dims[0][0]}")
        out_results_list.append(results_dict)

    return out_param_dict, out_results_list


def get_ctc_grid(grids, ctc_param):
    """
    Reshapes optimizer grids to be in easier form
    """
    error_grids = []
    dt_grids = []
    alpha_grids = []
    alpha_error_grids = []
    nevents_grids = []
    for grid in grids:
        shape = grid.shape
        dt_grid = np.ndarray(shape=shape)
        alpha_grid = np.ndarray(shape=shape)
        error_grid = np.ndarray(shape=shape)
        alpha_error_grid = np.ndarray(shape=shape)
        nevents_grid = np.ndarray(shape=shape)
        for i in range(shape[0]):
            for j in range(shape[1]):
                dt_grid[i, j] = grid[i, j][ctc_param]["fwhm"]
                error_grid[i, j] = grid[i, j][ctc_param]["fwhm_err"]
                nevents_grid[i, j] = grid[i, j][ctc_param]["n_sig"]
                try:
                    alpha_grid[i, j] = grid[i, j][ctc_param]["alpha"]
                except:
                    pass
                try:
                    alpha_error_grid[i, j] = grid[i, j][ctc_param]["alpha_err"]
                except:
                    pass
        dt_grids.append(dt_grid)
        alpha_grids.append(alpha_grid)
        error_grids.append(error_grid)
        alpha_error_grids.append(alpha_error_grid)
        nevents_grids.append(nevents_grid)
    return dt_grids, error_grids, alpha_grids, alpha_error_grids, nevents_grids


def interpolate_energy_old(peak_energies, grids, error_grids, energy, nevents_grids):
    """
    Interpolates fwhm vs energy for every grid point
    """

    grid_no = len(grids)
    grid_shape = grids[0].shape
    out_grid = np.empty(grid_shape)
    out_grid_err = np.empty(grid_shape)
    n_event_lim = np.array(
        [0.98 * np.nanpercentile(nevents_grid, 50) for nevents_grid in nevents_grids]
    )
    for index, x in np.ndenumerate(grids[0]):
        points = np.array([grids[i][index] for i in range(len(grids))])
        err_points = np.array([error_grids[i][index] for i in range(len(grids))])
        n_sigs = np.array([nevents_grids[i][index] for i in range(len(grids))])
        nan_mask = (
            np.isnan(points)
            | (points < 0)
            | (0.1 * points < err_points)
            | (n_sigs < n_event_lim)
        )
        try:
            if len(points[nan_mask]) > 2:
                raise ValueError
            elif nan_mask[-1] == True or nan_mask[-2] == True:
                raise ValueError
            param_guess = [0.2, 0.001, 0.000001]
            param_bounds = param_bounds = (0, [1, np.inf, np.inf])  # ,0.1
            fit_pars, fit_covs = curve_fit(
                fwhm_slope,
                peak_energies[~nan_mask],
                points[~nan_mask],
                sigma=err_points[~nan_mask],
                p0=param_guess,
                bounds=param_bounds,
                absolute_sigma=True,
            )  #
            fit_qbb = fwhm_slope(energy, *fit_pars)
            sderrs = np.sqrt(np.diag(fit_covs))
            qbb_err = fwhm_slope(energy, *(fit_pars + sderrs)) - fwhm_slope(
                energy, *fit_pars
            )
            out_grid[index] = fit_qbb
            out_grid_err[index] = qbb_err
        except:
            out_grid[index] = np.nan
            out_grid_err[index] = np.nan
    return out_grid, out_grid_err


def find_lowest_grid_point_save(grid, err_grid, opt_dict):
    """
    Finds the lowest grid point, if more than one with same value returns shortest filter.
    """
    opt_name = list(opt_dict.keys())[0]
    print(opt_name)
    keys = list(opt_dict[opt_name].keys())
    param_list = []
    shape = []
    db_dict = {}
    for key in keys:
        param_dict = opt_dict[opt_name][key]
        grid_axis = np.arange(
            param_dict["start"], param_dict["end"], param_dict["spacing"]
        )
        unit = param_dict.get("unit")
        param_list.append(grid_axis)
        shape.append(len(grid_axis))

    total_lengths = np.zeros(shape)

    for index, x in np.ndenumerate(total_lengths):
        for i, param in enumerate(param_list):
            total_lengths[index] += param[index[i]]
    min_val = np.nanmin(grid)
    lowest_ixs = np.where(grid == min_val)
    try:
        fwhm_dict = {"fwhm": min_val, "fwhm_err": err_grid[lowest_ixs][0]}
    except:
        print(lowest_ixs)
    if len(lowest_ixs[0]) == 1:
        for i, key in enumerate(keys):
            if i == 0:
                if unit is not None:
                    db_dict[opt_name] = {
                        key: f"{param_list[i][lowest_ixs[i]][0]}*{unit}"
                    }
                else:
                    db_dict[opt_name] = {key: f"{param_list[i][lowest_ixs[i]][0]}"}
            else:
                if unit is not None:
                    db_dict[opt_name][key] = f"{param_list[i][lowest_ixs[i]][0]}*{unit}"
                else:
                    db_dict[opt_name][key] = f"{param_list[i][lowest_ixs[i]][0]}"
    else:
        shortest_length = np.argmin(total_lengths[lowest_ixs])
        final_idxs = [lowest_ix[shortest_length] for lowest_ix in lowest_ixs]
        for i, key in enumerate(keys):
            if unit is not None:
                db_dict[opt_name] = {key: f"{param_list[i][lowest_ixs[i]][0]}*{unit}"}
            else:
                db_dict[opt_name] = {key: f"{param_list[i][lowest_ixs[i]][0]}"}
    return lowest_ixs, fwhm_dict, db_dict


def interpolate_grid(energies, grids, int_energy, deg, nevents_grids):
    """
    Interpolates energy vs parameter for every grid point using polynomial.
    """
    grid_no = len(grids)
    grid_shape = grids[0].shape
    out_grid = np.empty(grid_shape)
    n_event_lim = np.array(
        [0.98 * np.nanpercentile(nevents_grid, 50) for nevents_grid in nevents_grids]
    )
    for index, x in np.ndenumerate(grids[0]):
        points = np.array([grids[i][index] for i in range(len(grids))])
        n_sigs = np.array([nevents_grids[i][index] for i in range(len(grids))])
        nan_mask = np.isnan(points) | (points < 0) | (n_sigs < n_event_lim)
        try:
            if len(points[~nan_mask]) < 3:
                raise IndexError
            fit_point = np.polynomial.polynomial.polyfit(
                energies[~nan_mask], points[~nan_mask], deg=deg
            )
            out_grid[index] = np.polynomial.polynomial.polyval(int_energy, fit_point)
        except:
            out_grid[index] = np.nan
    return out_grid


def get_best_vals(peak_grids, peak_energies, param, opt_dict, save_path=None):
    """
    Finds best filter parameters
    """
    dt_grids, error_grids, alpha_grids, alpha_error_grids, nevents_grids = get_ctc_grid(
        peak_grids, param
    )
    qbb_grid, qbb_errs = interpolate_energy(
        peak_energies, dt_grids, error_grids, 2039.061, nevents_grids
    )
    qbb_alphas = interpolate_grid(
        peak_energies[2:], alpha_grids[2:], 2039.061, 1, nevents_grids[2:]
    )
    ixs, fwhm_dict, db_dict = find_lowest_grid_point_save(qbb_grid, qbb_errs, opt_dict)
    out_grid = {"fwhm": qbb_grid, "fwhm_err": qbb_errs, "alphas": qbb_alphas}

    if isinstance(save_path, str):
        mpl.use("pdf")
        e_param = list(opt_dict.keys())[0]
        opt_dict = opt_dict[e_param]

        detector = save_path.split("/")[-1]
        save_path = os.path.join(save_path, f"{e_param}-{param}.pdf")
        pathlib.Path(os.path.dirname(save_path)).mkdir(parents=True, exist_ok=True)

        with PdfPages(save_path) as pdf:
            keys = list(opt_dict.keys())
            print(keys)
            x_dict = opt_dict[keys[1]]
            xvals = np.arange(x_dict["start"], x_dict["end"], x_dict["spacing"])
            xs = (
                np.arange(0, len(xvals), 1),
                np.arange(x_dict["start"], x_dict["end"], x_dict["spacing"]),
            )
            y_dict = opt_dict[keys[0]]
            yvals = np.arange(y_dict["start"], y_dict["end"], y_dict["spacing"])
            ys = (
                np.arange(0, len(yvals), 1),
                np.arange(y_dict["start"], y_dict["end"], y_dict["spacing"]),
            )
            for i, x in enumerate(xs[1]):
                xs[1][i] = round(x, 1)
            for i, y in enumerate(ys[1]):
                ys[1][i] = round(y, 1)
            print(ixs)
            points = np.array(
                [dt_grids[i][ixs[0][0], ixs[1][0]] for i in range(len(dt_grids))]
            )
            err_points = np.array(
                [error_grids[i][ixs[0][0], ixs[1][0]] for i in range(len(error_grids))]
            )
            alpha_points = np.array(
                [alpha_grids[i][ixs[0][0], ixs[1][0]] for i in range(len(alpha_grids))]
            )
            alpha_error_points = np.array(
                [
                    alpha_error_grids[i][ixs[0][0], ixs[1][0]]
                    for i in range(len(alpha_error_grids))
                ]
            )
            param_guess = [0.2, 0.001, 0.000001]
            param_bounds = (0, [1, np.inf, np.inf])  # ,0.1
            nan_mask = np.isnan(points)
            nan_mask = nan_mask | (points < 0) | (0.1 * points < err_points)
            fit_pars, fit_covs = curve_fit(
                fwhm_slope,
                peak_energies[~nan_mask],
                points[~nan_mask],
                sigma=err_points[~nan_mask],
                p0=param_guess,
                bounds=param_bounds,
                absolute_sigma=True,
            )  #
            energy_x = np.arange(200, 2600, 10)
            plt.rcParams["figure.figsize"] = (12, 18)
            plt.rcParams["font.size"] = 12
            plt.figure()
            for i, dt_grid in enumerate(dt_grids):
                plt.subplot(3, 2, i + 1)
                v_min = np.nanmin(np.abs(dt_grid))
                if v_min == 0:
                    for j in range(10):
                        v_min = np.nanpercentile(np.abs(dt_grid), j + 1)
                        if v_min > 0.1:
                            break
                plt.imshow(
                    dt_grid,
                    norm=LogNorm(vmin=v_min, vmax=np.nanpercentile(dt_grid, 98)),
                    cmap="viridis",
                )

                plt.xticks(xs[0], xs[1])
                plt.yticks(ys[0], ys[1])

                plt.xlabel(f"{keys[1]} (us)")
                plt.ylabel(f"{keys[0]} (us)")
                plt.title(f"{peak_energies[i]:.1f} kev")
                plt.xticks(rotation=45)
                cbar = plt.colorbar()
                cbar.set_label("FWHM (keV)")
            plt.tight_layout()
            plt.suptitle(f"{detector}-{e_param}-{param}")
            pdf.savefig()
            plt.close()

            plt.figure()

            plt.imshow(
                qbb_grid,
                norm=LogNorm(
                    vmin=np.nanmin(qbb_grid), vmax=np.nanpercentile(dt_grid, 98)
                ),
                cmap="viridis",
            )
            plt.xlabel(f"{keys[1]} (us)")
            plt.ylabel(f"{keys[0]} (us)")
            plt.title(f"Qbb")
            plt.xticks(rotation=45)
            cbar = plt.colorbar()
            cbar.set_label("FWHM (keV)")
            plt.tight_layout()
            plt.suptitle(f"{detector}-{e_param}-{param}")
            pdf.savefig()
            plt.close()

            fig, (ax1, ax2) = plt.subplots(2, 1, constrained_layout=True, sharex=True)
            ax1.errorbar(peak_energies, points, yerr=err_points, fmt=" ")
            ax1.plot(energy_x, fwhm_slope(energy_x, *fit_pars))
            ax1.errorbar(
                [2039], qbb_grid[ixs[0], ixs[1]], yerr=qbb_errs[ixs[0], ixs[1]], fmt=" "
            )
            ax1.set_ylabel("FWHM energy resolution (keV)", ha="right", y=1)
            ax2.scatter(
                peak_energies,
                (points - fwhm_slope(peak_energies, *fit_pars)) / err_points,
                lw=1,
                c="b",
            )
            ax2.set_xlabel("Energy (keV)", ha="right", x=1)
            ax2.set_ylabel("Standardised Residuals", ha="right", y=1)
            fig.suptitle(f"{detector}-{e_param}-{param}")
            pdf.savefig()
            plt.close()

            try:
                alphas = qbb_alphas[ixs[0], ixs[1]][0]
                if isinstance(save_path, str):
                    alpha_fit = np.polynomial.polynomial.polyfit(
                        peak_energies[2:], alpha_points[2:], deg=1
                    )
                    fig, (ax1, ax2) = plt.subplots(
                        2, 1, constrained_layout=True, sharex=True
                    )
                    ax1.errorbar(
                        peak_energies[:],
                        alpha_points[:],
                        yerr=alpha_error_points[:],
                        linestyle=" ",
                    )
                    ax1.plot(
                        peak_energies[2:],
                        np.polynomial.polynomial.polyval(peak_energies[2:], alpha_fit),
                    )
                    ax1.scatter([2039], qbb_alphas[ixs[0], ixs[1]])
                    ax1.set_ylabel("Charge Trapping Value", ha="right", y=1)
                    ax2.scatter(
                        peak_energies[2:],
                        (
                            alpha_points[2:]
                            - np.polynomial.polynomial.polyval(
                                peak_energies[2:], alpha_fit
                            )
                        )
                        / alpha_points[2:],
                        lw=1,
                        c="b",
                    )
                    ax2.set_xlabel("Energy (keV)", ha="right", x=1)
                    ax2.set_ylabel("Residuals (%)", ha="right", y=1)
                    fig.suptitle(f"{detector}-{param}")
                    pdf.savefig()
                    plt.close()
            except:
                alphas = np.nan
    else:
        try:
            alphas = qbb_alphas[ixs[0], ixs[1]][0]
        except:
            alphas = np.nan
    return alphas, fwhm_dict, db_dict, out_grid


def get_filter_params(
    grids, matched_configs, peak_energies, parameters, save_path=None
):
    """
    Finds best parameters for filter
    """

    full_db_dict = {}
    full_fwhm_dict = {}
    full_grids = {}

    for param in parameters:
        opt_dict = matched_configs[param]
        peak_grids = grids[param]
        ctc_params = list(peak_grids[0][0, 0].keys())
        ctc_dict = {}

        for ctc_param in ctc_params:
            if ctc_param == "QDrift":
                alpha, fwhm, db_dict, output_grid = get_best_vals(
                    peak_grids, peak_energies, ctc_param, opt_dict, save_path=save_path
                )
                opt_name = list(opt_dict.keys())[0]
                db_dict[opt_name].update({"alpha": alpha})

            else:
                alpha, fwhm, _, output_grid = get_best_vals(
                    peak_grids, peak_energies, ctc_param, opt_dict, save_path=save_path
                )
            try:
                full_grids[param][ctc_param] = output_grid
            except:
                full_grids[param] = {ctc_param: output_grid}
            fwhm.update({"alpha": alpha})
            ctc_dict[ctc_param] = fwhm
        full_fwhm_dict[param] = ctc_dict
        full_db_dict.update(db_dict)
    return full_db_dict, full_fwhm_dict, full_grids<|MERGE_RESOLUTION|>--- conflicted
+++ resolved
@@ -927,14 +927,9 @@
     if not isinstance(kev_widths, list):
         kev_widths = [kev_widths]
 
-<<<<<<< HEAD
-    sto = lh5.LH5Store()
-    df = lh5.load_dfs(raw_files, ["daqenergy", "timestamp"], lh5_path)
-=======
     df = sto.read(lh5_path, raw_files, field_mask=["daqenergy", "timestamp"])[
         0
     ].view_as("pd")
->>>>>>> ae3752ab
 
     if pulser_mask is None:
         pulser_props = cts.find_pulser_properties(df, energy="daqenergy")
