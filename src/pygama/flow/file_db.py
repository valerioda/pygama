"""
Utilities for LH5 file inventory.
"""
from __future__ import annotations

import json
import logging
import os
import re
import string
import warnings
from datetime import datetime, timezone

import h5py
import numpy as np
import pandas as pd
from parse import parse

from pygama.lgdo import Array, LH5Store, Scalar, VectorOfVectors
from pygama.lgdo.lh5_store import ls

log = logging.getLogger(__name__)


def to_datetime(key: str) -> datetime:
    """Convert LEGEND cycle key to :class:`~datetime.datetime`.

    Assumes `key` is formatted as ``YYYYMMDDTHHMMSSZ`` (UTC).
    """
    m = re.match(r"^(\d{4})(\d{2})(\d{2})T(\d{2})(\d{2})(\d{2})Z$", key)
    if m is None:
        raise ValueError(f"Could not parse '{key}' as a datetime object")
    else:
        g = [int(el) for el in m.groups()]
        return datetime(*g, tzinfo=timezone.utc)


def to_unixtime(key: str) -> int:
    """Convert LEGEND cycle key to `POSIX timestamp <https://en.wikipedia.org/wiki/Unix_time>`_."""
    return int(to_datetime(key).timestamp())


class FileDB:
    """LH5 file database.

    A class containing a :class:`pandas.DataFrame` that has additional
    functions to scan the data directory, fill the dataframe's columns with
    information about each file, and read or write to disk in an LGDO format.

    The database contains the following columns:

    - file keys: the fields specified in the configuration file's
      ``file_format`` that are required to generate a file name e.g. ``run``,
      ``type``, ``timestamp`` etc.
    - ``{tier}_file``: generated file name for the tier.
    - ``{tier}_size``: size of file on disk, if applicable.
    - ``file_status``: contains a bit corresponding to whether or not a file
      for each tier exists for a given cycle e.g. If we have tiers `raw`,
      `dsp`, and `hit`, but only the `raw` file has been produced,
      ``file_status`` would be ``0b100``.
    - ``{tier}_tables``: available data streams (channels) in the tier.
    - ``{tier}_col_idx``: ``file_db.columns[{tier}_col_idx]`` will return the
      list of columns available in the tier's file.

    The database must be configured by a JSON file (or corresponding
    dictionary), which defines the data file names, paths and LH5 layout. For
    example:

    .. code-block:: json

        {
            "data_dir": "prod-ref-l200/generated/tier",
            "tier_dirs": {
                "raw": "/raw",
                "dsp": "/dsp",
                "hit": "/hit",
                "tcm": "/tcm",
                "evt": "/evt"
            },
            "file_format": {
                "raw": "/{type}/{period}/{run}/{exp}-{period}-{run}-{type}-{timestamp}-tier_raw.lh5",
                "dsp": "/{type}/{period}/{run}/{exp}-{period}-{run}-{type}-{timestamp}-tier_dsp.lh5",
                "hit": "/{type}/{period}/{run}/{exp}-{period}-{run}-{type}-{timestamp}-tier_hit.lh5",
                "evt": "/{type}/{period}/{run}/{exp}-{period}-{run}-{type}-{timestamp}-tier_evt.lh5",
                "tcm": "/{type}/{period}/{run}/{exp}-{period}-{run}-{type}-{timestamp}-tier_tcm.lh5"
            },
            "table_format": {
                "raw": "ch{ch:03d}/raw",
                "dsp": "ch{ch:03d}/dsp",
                "hit": "{ch}/hit",
                "evt": "{grp}/evt",
                "tcm": "hardware_tcm"
            },
            "tables": {
                "raw": [0, 1, 2, 4, 5, 6, 7],
                "dsp": [0, 1, 2, 4, 5, 6, 7],
                "hit": [0, 1, 2, 4, 5, 6, 7],
                "tcm": [""],
                "evt": [""]
            },
            "columns": {
                "raw": ["baseline", "waveform", "daqenergy"],
                "dsp": ["trapEftp", "AoE", "trapEmax"],
                "hit": ["trapEftp_cal", "trapEmax_cal"],
                "tcm": ["cumulative_length", "array_id", "array_idx"],
                "evt": ["lar_veto", "muon_veto", "ge_mult"]
            }
        }

    :class:`FileDB` objects can be also stored on disk and read-in at later
    times.

    Examples
    --------
    >>> from pygama.flow import FileDB
    >>> db = FileDB("./filedb_config.json")
    >>> db.scan_tables_columns()  # read in also table columns names
    >>> print(db)
    << Columns >>
    [['baseline', 'card', 'ch_orca', 'channel', 'crate', 'daqenergy', 'deadtime', 'dr_maxticks', 'dr_start_pps', 'dr_start_ticks', 'dr_stop_pps', 'dr_stop_ticks', 'eventnumber', 'fcid', 'numtraces', 'packet_id', 'runtime', 'timestamp', 'to_abs_mu_usec', 'to_dt_mu_usec', 'to_master_sec', 'to_mu_sec', 'to_mu_usec', 'to_start_sec', 'to_start_usec', 'tracelist', 'ts_maxticks', 'ts_pps', 'ts_ticks', 'waveform'], ['bl_intercept', 'bl_mean', 'bl_slope', 'bl_std', 'tail_slope', 'tail_std', 'wf_blsub'], ['array_id', 'array_idx', 'cumulative_length']]
    << DataFrame >>
       exp period   run         timestamp type  ... hit_col_idx tcm_tables tcm_col_idx evt_tables evt_col_idx
    0  l60    p01  r014  20220716T105236Z  cal  ...        None         []         [2]       None        None
    1  l60    p01  r014  20220716T104550Z  cal  ...        None         []         [2]       None        None
    >>> db.to_disk("file_db.lh5")
    """

    def __init__(self, config: str | dict, scan: bool = True) -> None:
        """
        Parameters
        ----------
        config
            dictionary or path to JSON file specifying data directories, tiers,
            and file name templates. Can also be path to existing LH5 file
            containing :class:`FileDB` object serialized by :meth:`.to_disk()`.
        scan
            whether the file database should scan the directory containing
            `raw` files to fill its rows with file keys.
        """
        config_path = None
        if isinstance(config, str):
            if h5py.is_hdf5(config):
                self.from_disk(config)
                return
            else:
                config_path = config
                with open(config) as f:
                    config = json.load(f)

        if not isinstance(config, dict):
            raise ValueError("Bad FileDB configuration value")

        self.set_config(config, config_path)

        # Set up column names
        fm = string.Formatter()
        parse_arr = np.array(list(fm.parse(self.file_format[self.tiers[0]])))
        names = list(parse_arr[:, 1])  # fields required to generate file name
        names = [n for n in names if n]  # Remove none values
        names = list(np.unique(names))
        names += [f"{tier}_file" for tier in self.tiers]  # the generated file names
        names += [f"{tier}_size" for tier in self.tiers]  # file sizes
        names += ["file_status"]  # bonus columns

        self.df = pd.DataFrame(columns=names)

        self.columns = None

        if scan:
            self.scan_files()
            self.set_file_status()
            self.set_file_sizes()

            # Use config columns and tables if provided
            if "columns" in self.config.keys() and "tables" in self.config.keys():
                log.info("Setting columns/tables from config")
                self.columns = list(self.config["columns"].values())
                for tier in self.tiers:
                    self.df[f"{tier}_tables"] = [self.config["tables"][tier]] * len(
                        self.df
                    )
                    self.df[f"{tier}_col_idx"] = [
                        [self.columns.index(self.config["columns"][tier])]
                        * len(self.df[f"{tier}_tables"].iloc[0])
                    ] * len(self.df)

    def set_config(self, config: dict, config_path: str = None) -> None:
        """Read in the configuration dictionary."""
        self.config = config
        self.tiers = list(self.config["tier_dirs"].keys())
        self.file_format = self.config["file_format"]
        self.tier_dirs = self.config["tier_dirs"]
        self.table_format = self.config["table_format"]

        self.sortby = self.config.get("sortby", "timestamp")

        # Handle environment variables
        data_dir = os.path.expandvars(self.config["data_dir"])

        # Relative paths are interpreted relative to the configuration file
        if not data_dir.startswith("/"):
            config_dir = os.path.dirname(config_path)
            data_dir = os.path.join(config_dir, data_dir.lstrip("/"))
            data_dir = os.path.abspath(data_dir)
        self.data_dir = data_dir

    def scan_files(self) -> None:
        """Scan the directory containing files from the lower tier and fill the
        dataframe.

        The lower tier is defined as the first element of the `tiers` array.
        Only fills columns that can be populated with just the `raw` files.
        """
        file_keys = []
        n_files = 0
        low_tier = self.tiers[0]
        template = self.file_format[low_tier]
        scan_dir = os.path.join(
            self.data_dir.rstrip("/"), self.tier_dirs[low_tier].lstrip("/")
        )

        log.info(f"Scanning {scan_dir} with template {template}")

        for path, _folders, files in os.walk(scan_dir):
            log.debug(f"Scanning {path}")
            n_files += len(files)

            for f in files:
                # in some cases, we need information from the path name
                if "/" in template:
                    f_tmp = path.replace(scan_dir, "") + "/" + f
                else:
                    f_tmp = f

                finfo = parse(template, f_tmp)
                if finfo is not None:
                    finfo = finfo.named
                    for tier in self.tiers:
                        finfo[f"{tier}_file"] = self.file_format[tier].format(**finfo)

                    file_keys.append(finfo)

        if n_files == 0:
            raise FileNotFoundError(f"No {low_tier} files found")

        if len(file_keys) == 0:
            raise FileNotFoundError(f"No {low_tier} files matched pattern ", template)

        temp_df = pd.DataFrame(file_keys)

        # fill the main DataFrame
        self.df = pd.concat([self.df, temp_df])

        # convert cols to numeric dtypes where possible
        for col in self.df.columns:
            self.df[col] = pd.to_numeric(self.df[col], errors="ignore")

        # sort rows according to timestamps
        log.debug(f"Sorting database entries according to {self.sortby}")
        if self.sortby == "timestamp":
            self.df["_datetime"] = self.df["timestamp"].apply(to_datetime)
            self.df.sort_values("_datetime", ignore_index=True, inplace=True)
            self.df.drop("_datetime", axis=1, inplace=True)
        else:
            self.df.sort_values(self.sortby, ignore_index=True, inplace=True)

    def set_file_status(self) -> None:
        """
        Add a column to the dataframe with a bit corresponding to whether each
        tier's file exists.

        For example, if we have tiers `raw`, `dsp`, and `hit`, but only the
        `raw` file has been produced, ``file_status`` would be 4 (``0b100`` in
        binary representation).
        """

        def check_status(row):
            status = 0
            for i, tier in enumerate(self.tiers):
                path_name = os.path.join(
                    self.data_dir, self.tier_dirs[tier].lstrip("/"), row[f"{tier}_file"].lstrip("/")
                )
                if os.path.exists(path_name):
                    status |= 1 << len(self.tiers) - i - 1

            return status

        self.df["file_status"] = self.df.apply(check_status, axis=1)

    def set_file_sizes(self) -> None:
        """
        Add columns (for each tier) to the database containing the
        corresponding file size in bytes as reported by
        :func:`os.path.getsize`.
        """

        def get_size(row, tier):
            size = 0
            path_name = os.path.join(self.data_dir, self.tier_dirs[tier].lstrip("/"), row[f"{tier}_file"].lstrip("/"))
            if os.path.exists(path_name):
                size = os.path.getsize(path_name)
            return size

        for tier in self.tiers:
            self.df[f"{tier}_size"] = self.df.apply(get_size, axis=1, tier=tier)

    def scan_tables_columns(
        self,
        to_file: str = None,
        override: bool = False,
        dir_files_conform: bool = False,
    ) -> list[str]:
        """Open files in the database to read (and store) available tables (and
        columns therein) names.

        Adds the available table names in each tier as a column in the
        dataframe by searching for group names that match the configured
        ``table_format`` and saving the associated keyword values.

        Returns a list with each unique list of columns found in each table
        and adds a column ``{tier}_col_idx`` to the dataframe that maps to the
        column table.

        Parameters
        ----------
        to_file:
            Optionally write the column table to an LH5 file (as a
            :class:`~.lgdo.vectorofvectors.VectorOfVectors`)

        override:
            If the FileDB already has a `columns` field, the scan will not run unless
            this parameter is set to True
        """
        log.info("Getting table column names")

        if self.columns is not None:
            if not override:
                log.warning(
                    "LH5 tables/columns names already set, if you want to perform the scan anyway, set override=True"
                )
                return
            else:
                log.warning("Overwriting existing LH5 tables/columns names")

<<<<<<< HEAD
        def update_tables_cols(row, tier: str) -> pd.Series:
            fpath = os.path.join(self.data_dir, self.tier_dirs[tier].lstrip("/"), row[f"{tier}_file"].lstrip("/"))
=======
        def update_tables_cols(row, tier: str, utc_cache: dict = None) -> pd.Series:
            fpath = self.data_dir + self.tier_dirs[tier] + "/" + row[f"{tier}_file"]
            this_dir = fpath[: fpath.rfind("/")]
            if utc_cache is not None and this_dir in utc_cache:
                return utc_cache[this_dir]
>>>>>>> 790c62de

            log.debug(f"Reading column names for tier '{tier}' from {fpath}")

            if os.path.exists(fpath):
                f = h5py.File(fpath)
            else:
                log.debug(f"{fpath} doesn't exist")
                return pd.Series({f"{tier}_tables": None, f"{tier}_col_idx": None})

            # Get tables in each tier
            tier_tables = []
            template = self.table_format[tier]
            if template[-1] == "/":
                template = template[:-1]

            braces = list(re.finditer("{|}", template))

            if len(braces) > 2:
                raise ValueError("Tables can only have one identifier")
            if len(braces) % 2 != 0:
                raise ValueError("Braces mismatch in table format")
            if len(braces) == 0:
                tier_tables.append("")
            else:
                wildcard = (
                    template[: braces[0].span()[0]]
                    + "*"
                    + template[braces[1].span()[1] :]
                )

                # TODO this call here is really expensive!
                groups = ls(f, wildcard)
                if len(groups) > 0 and parse(template, groups[0]) is None:
                    log.warning(f"groups in {fpath} don't match template")
                else:
                    tier_tables = [
                        list(parse(template, g).named.values())[0] for g in groups
                    ]

            # Get columns
            col_idx = []
            template = self.table_format[tier]
            fm = string.Formatter()

            for tb in tier_tables:
                parse_arr = np.array(list(fm.parse(template)))
                names = list(parse_arr[:, 1])
                if len(names) > 0:
                    keyword = names[0]
                    args = {keyword: tb}
                    table_name = template.format(**args)
                else:
                    table_name = template

                col = ls(f[table_name])
                if col not in columns:
                    columns.append(col)
                    col_idx.append(len(columns) - 1)
                else:
                    col_idx.append(columns.index(col))

            series = pd.Series(
                {f"{tier}_tables": tier_tables, f"{tier}_col_idx": col_idx}
            )
            if utc_cache is not None:
                utc_cache[this_dir] = series
            return series

        columns = []

        # set up a cache to provide a fast option if all files in each directory
        # are expected to all have the same cols
        utc_cache = None
        if dir_files_conform:
            utc_cache = {}

        for tier in self.tiers:
            self.df[[f"{tier}_tables", f"{tier}_col_idx"]] = self.df.apply(
                update_tables_cols, axis=1, tier=tier, utc_cache=utc_cache
            )

        self.columns = columns

        if to_file is not None:
            log.debug(f"Writing column names to '{to_file}'")
            flattened = []
            length = []
            for i, col in enumerate(columns):
                if i == 0:
                    length.append(len(col))
                else:
                    length.append(length[i - 1] + len(col))
                for c in col:
                    flattened.append(c)
            columns_vov = VectorOfVectors(
                flattened_data=flattened, cumulative_length=length
            )
            sto = LH5Store()
            sto.write_object(columns_vov, "unique_columns", to_file)

        return columns

    def from_disk(self, filename: str) -> None:
        """
        Fills the dataframe (and configuration dictionary) with the information
        from a file created by :meth:`to_disk`.
        """
        sto = LH5Store()
        cfg, _ = sto.read_object("config", filename)
        self.set_config(json.loads(cfg.value.decode()))

        self.df = pd.read_hdf(filename, key="dataframe")

        vov, _ = sto.read_object("columns", filename)
        # Convert back from VoV of UTF-8 bytestrings to a list of lists of strings
        vov = list(vov)
        columns = []
        for ov in vov:
            columns.append([v.decode("utf-8") for v in ov])
        self.columns = columns

    def to_disk(self, filename: str, wo_mode="write_safe") -> None:
        """Serializes database to disk.

        Parameters
        -----------
        filename
            output LH5 file name.
        wo_mode
            passed to :meth:`~.lgdo.lh5_store.write_object`.
        """
        log.debug(f"Writing database to {filename}")

        sto = LH5Store()
        sto.write_object(
            Scalar(json.dumps(self.config)), "config", filename, wo_mode=wo_mode
        )

        if wo_mode in ["write_safe", "w", "overwrite_file", "of"]:
            wo_mode = "a"

        if self.columns is not None:
            flat = []
            cum_l = [0]
            for i in range(len(self.columns)):
                flat += self.columns[i]
                cum_l.append(cum_l[i] + len(self.columns[i]))
            cum_l = cum_l[1:]
            # Must use type 'S' to play nice with HDF
            col_vov = VectorOfVectors(
                flattened_data=Array(nda=np.array(flat).astype("S")),
                cumulative_length=Array(nda=np.array(cum_l)),
            )
            sto.write_object(col_vov, "columns", filename, wo_mode=wo_mode)

        # FIXME: to_hdf() throws this:
        #
        #     pandas.errors.PerformanceWarning: your performance may suffer as
        #     PyTables will pickle object types that it cannot map directly to c-types
        #
        # not sure how to fix this so we ignore the warning for the moment
        warnings.simplefilter(action="ignore", category=pd.errors.PerformanceWarning)
        self.df.to_hdf(filename, key="dataframe", format="fixed", mode="r+")

    def scan_daq_files(self, daq_dir: str, daq_template: str) -> None:
        """
        Does the exact same thing as :meth:`.scan_files` but with extra
        configuration arguments for a DAQ directory and template instead of
        using the lowest tier.
        """
        file_keys = []
        n_files = 0

        for path, _folders, files in os.walk(daq_dir):
            n_files += len(files)

            for f in files:

                # in some cases, we need information from the path name
                if "/" in daq_template:
                    f_tmp = path.replace(daq_dir, "") + "/" + f
                else:
                    f_tmp = f

                finfo = parse(daq_template, f_tmp)
                if finfo is not None:
                    finfo = finfo.named
                    file_keys.append(finfo)
                for tier in self.tiers:
                    finfo[f"{tier}_file"] = self.file_format[tier].format(**finfo)

        if n_files == 0:
            raise FileNotFoundError("No DAQ files found")

        if len(file_keys) == 0:
            raise FileNotFoundError("No DAQ files matched pattern ", daq_template)

        temp_df = pd.DataFrame(file_keys)

        # fill the main DataFrame
        self.df = pd.concat([self.df, temp_df])

        # convert cols to numeric dtypes where possible
        for col in self.df.columns:
            self.df[col] = pd.to_numeric(self.df[col], errors="ignore")

    def __repr__(self) -> str:
        string = (
            "<< Columns >>\n" + self.columns.__repr__() + "\n"
            "\n"
            "<< DataFrame >>\n" + self.df.__repr__()
        )
        return string<|MERGE_RESOLUTION|>--- conflicted
+++ resolved
@@ -342,16 +342,11 @@
             else:
                 log.warning("Overwriting existing LH5 tables/columns names")
 
-<<<<<<< HEAD
-        def update_tables_cols(row, tier: str) -> pd.Series:
+        def update_tables_cols(row, tier: str, utc_cache: dict = None) -> pd.Series:
             fpath = os.path.join(self.data_dir, self.tier_dirs[tier].lstrip("/"), row[f"{tier}_file"].lstrip("/"))
-=======
-        def update_tables_cols(row, tier: str, utc_cache: dict = None) -> pd.Series:
-            fpath = self.data_dir + self.tier_dirs[tier] + "/" + row[f"{tier}_file"]
             this_dir = fpath[: fpath.rfind("/")]
             if utc_cache is not None and this_dir in utc_cache:
                 return utc_cache[this_dir]
->>>>>>> 790c62de
 
             log.debug(f"Reading column names for tier '{tier}' from {fpath}")
 
