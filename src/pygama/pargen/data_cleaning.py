--- conflicted
+++ resolved
@@ -11,8 +11,8 @@
 from scipy import stats
 
 from pygama.math.binned_fitting import *
+from pygama.math.functions.crystal_ball import nb_crystal_ball_scaled_pdf
 from pygama.math.functions.gauss import nb_gauss
-from pygama.math.functions.crystal_ball import nb_crystal_ball_scaled_pdf
 from pygama.math.histogram import *
 
 
@@ -76,25 +76,21 @@
     # fit gaussians to that
     # result = fit_unbinned(gauss, hist, [median, width/2] )
     # print("unbinned: {}".format(result))
-<<<<<<< HEAD
-    p0 = get_gaussian_guess(hist, bin_centers) # returns (guess_mu, guess_sigma, guess_area)
+    p0 = get_gaussian_guess(
+        hist, bin_centers
+    )  # returns (guess_mu, guess_sigma, guess_area)
     # nb_crystal_ball_scaled_pdf has parameter order area, beta, m, mu, sigma
-    bounds = [(p0[2] * .2, 0, 1, p[0] * .5, p0[1] * .5), (p0[2] * 5, np.inf, np.inf, p0[0] * 1.5, p0[1] * 1.5)]
+    bounds = [
+        (p0[2] * 0.2, 0, 1, p[0] * 0.5, p0[1] * 0.5),
+        (p0[2] * 5, np.inf, np.inf, p0[0] * 1.5, p0[1] * 1.5),
+    ]
     result = fit_binned(
         nb_crystal_ball_scaled_pdf,
         hist,
-        bin_centers, [p0[2], 10, 1, p0[0], p0[1]],
-        bounds=bounds)
-=======
-    p0 = get_gaussian_guess(hist, bin_centers)
-    bounds = [
-        (p0[0] * 0.5, p0[1] * 0.5, p0[2] * 0.2, 0, 1),
-        (p0[0] * 1.5, p0[1] * 1.5, p0[2] * 5, np.inf, np.inf),
-    ]
-    result = fit_binned(
-        xtalball, hist, bin_centers, [p0[0], p0[1], p0[2], 10, 1], bounds=bounds
-    )
->>>>>>> eb5a22bf
+        bin_centers,
+        [p0[2], 10, 1, p0[0], p0[1]],
+        bounds=bounds,
+    )
     # print("binned: {}".format(result))
     cut_lo = result[0] - cut_sigma * result[1]
     cut_hi = result[0] + cut_sigma * result[1]
