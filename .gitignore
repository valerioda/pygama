--- conflicted
+++ resolved
@@ -1,13 +1,9 @@
 # New additions go at the top!
 *.c
 .DS_Store
-<<<<<<< HEAD
 *.npz
-=======
-*.png
 *.pdf
 *.swp
->>>>>>> 604b2b86
 
 # -------------------- github-generated stuff -------------------
 # Byte-compiled / optimized / DLL files
