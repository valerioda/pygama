r"""
Utilities to manage data buffering for raw data conversion. This module manages
LGDO buffers and their corresponding output streams. Allows for one-to-many
mapping of input streams to output streams.

Primary Classes
---------------
:class:`.RawBuffer`: an LGDO (e.g. a table) along with buffer metadata, such as the
current write location, the list of keys (e.g. channels) that write to it, the
output stream it is associated with (if any), etc. Each
:class:`~.raw.data_decoder.DataDecoder` is associated with a
:class:`.RawBuffer` of a particular format.

:class:`.RawBufferList`: a collection of :class:`RawBuffer` with LGDO's that
all have the same structure (same type, same fields, etc). A
:class:`~.raw.data_decoder.DataDecoder` will write its output to a
:class:`.RawBufferList`.

:class:`.RawBufferLibrary`: a dictionary of :class:`RawBufferList`\ s, e.g. one
for each :class:`~.raw.data_decoder.DataDecoder`. Keyed by the decoder name.

:class:`.RawBuffer` supports a JSON short-hand notation, see
:meth:`.RawBufferLibrary.set_from_json_dict` for full specification.

Example JSON yielding a valid :class:`.RawBufferLibrary` is below. In the
example, the user would call ``RawBufferLibrary.set_from_json_dict(json_dict,
kw_dict)`` with ``kw_dict`` containing an entry for ``'file_key'``. The other
keywords ``{key}`` and ``{name}`` are understood by and filled in during
:meth:`.RawBufferLibrary.set_from_json_dict` unless overloaded in ``kw_dict``.
Note the use of the wildcard ``*``: this will match all other decoder names /
keys.

.. code-block :: json

    {
      "FCEventDecoder" : {
        "g{key:0>3d}" : {
          "key_list" : [ [24,64] ],
          "out_stream" : "$DATADIR/{file_key}_geds.lh5:/geds"
        },
        "spms" : {
          "key_list" : [ [6,23] ],
          "out_stream" : "$DATADIR/{file_key}_spms.lh5:/spms"
        },
        "puls" : {
          "key_list" : [ 0 ],
          "out_stream" : "$DATADIR/{file_key}_auxs.lh5:/auxs"
        },
        "muvt" : {
          "key_list" : [ 1, 5 ],
          "out_stream" : "$DATADIR/{file_key}_auxs.lh5:/auxs"
        }
      },
      "*" : {
        "{name}" : {
          "key_list" : [ "*" ],
          "out_stream" : "$DATADIR/{file_key}_{name}.lh5"
        }
      }
    }
"""
from __future__ import annotations

import os
from typing import Union

from pygama import lgdo
from pygama.lgdo.lh5_store import LH5Store

LGDO = Union[lgdo.Scalar, lgdo.Struct, lgdo.Array, lgdo.VectorOfVectors]


class RawBuffer:
    r"""Base class to represent a buffer of raw data.

    A :class:`RawBuffer` is in essence a an LGDO object (typically a
    :class:`~.lgdo.table.Table`) to which decoded data will be written, along
    with some meta-data distinguishing what data goes into it, and where the
    LGDO gets written out. Also holds on to the current location in the buffer
    for writing.

    Attributes
    ----------
    lgdo
        the LGDO used as the actual buffer. Typically a
        :class:`~.lgdo.table.Table`. Set to ``None`` upon creation so that the
        user or a decoder can initialize it later.
    key_list
        a list of keys (e.g. channel numbers) identifying data to be written
        into this buffer. The key scheme is specific to the decoder with which
        the :class:`.RawBuffer` is associated. This is called `key_list`
        instead of `keys` to avoid confusion with the dict function
        :meth:`dict.keys`, i.e.  ``raw_buffer.lgdo.keys()``.
    out_stream
        the output stream to which the :class:`.RawBuffer`\ 's LGDO should be
        sent or written. A colon (``,``) can be used to separate the stream
        name/address from an in-stream path/port:
        - file example: ``/path/filename.lh5:/group``
        - socket example: ``198.0.0.100:8000``
    out_name
        the name or identifier of the object in the output stream.
    """


<<<<<<< HEAD
    def __init__(self, lgdo: LGDO = None, key_list: list[int | str] = None,
=======
    def __init__(self, lgdo: LGDO = None, key_list: list[int | str] = [],
>>>>>>> 87e11e5c
                 out_stream: str = '', out_name: str = '') -> None:
        self.lgdo = lgdo
        self.key_list = [] if key_list is None else key_list
        self.out_stream = out_stream
        self.out_name = out_name
        self.loc = 0
        self.fill_safety = 1

    def __len__(self) -> int:
        if self.lgdo is None: return 0
        if not hasattr(self.lgdo, '__len__'): return 1
        return len(self.lgdo)

    def is_full(self) -> bool:
        return (len(self) - self.loc) < self.fill_safety

    def __str__(self) -> str:
        return f'RawBuffer {"{"} lgdo={self.lgdo}, key_list={self.key_list}, out_stream={self.out_stream}, out_name={self.out_name}, loc={self.loc}, fill_safety={self.fill_safety} {"}"}'

    def __repr__(self) -> str:
        return str(self)


class RawBufferList(list):
    r"""A :class:`.RawBufferList` holds a collection of :class:`.RawBuffer`\ s
    of identical structure (same format LGDO's with the same fields).
    """
    def __init__(self) -> None:
        self.keyed_dict = None

    def get_keyed_dict(self) -> dict[int | str, RawBuffer]:
        r"""Returns a dictionary of :class:`.RawBuffer`\ s built from the
        buffers' `key_lists`.

        Different keys may point to the same buffer. Requires the buffers in
        the :class:`.RawBufferList` to have non-overlapping key lists.
        """
        if self.keyed_dict is None:
            self.keyed_dict = {}
            for rb in self:
                for key in rb.key_list: self.keyed_dict[key] = rb
        return self.keyed_dict

<<<<<<< HEAD
    def set_from_json_dict(self, json_dict: dict, kw_dict: dict[str, str] = None) -> None:
=======
    def set_from_json_dict(self, json_dict: dict, kw_dict: dict[str, str] = {}) -> None:
>>>>>>> 87e11e5c
        """Set up a :class:`.RawBufferList` from a dictionary written in JSON
        shorthand. See :meth:`.RawBufferLibrary.set_from_json_dict` for details.

        Notes
        -----
        `json_dict` is changed by this function.
        """
        expand_rblist_json_dict(json_dict, {} if kw_dict is None else kw_dict)
        for name in json_dict:
            rb = RawBuffer()
            if 'key_list' in json_dict[name]:
                rb.key_list = json_dict[name]['key_list']
            if 'out_stream' in json_dict[name]:
                rb.out_stream = json_dict[name]['out_stream']
            if 'out_name' in json_dict[name]:
                rb.out_name = json_dict[name]['out_name']
            else: rb.out_name = name
            self.append(rb)

    def get_list_of(self, attribute: str) -> list:
        """Return a list of values of :class:`.RawBuffer` attributes.

        Parameters
        ----------
        attribute
            The :class:`.RawBuffer` attribute queried to make the list.

        Returns
        -------
        values
            The list of values of `RawBuffer.attribute`.

        Examples
        --------
        >>> output_file_list = rbl.get_list_of('out_stream')
        """
        values = []
        for rb in self:
            if not hasattr(rb, attribute): continue
            val = getattr(rb, attribute)
            if val not in values: values.append(val)
        return values

    def clear_full(self) -> None:
        for rb in self:
            if rb.is_full(): rb.loc = 0


class RawBufferLibrary(dict):
    r"""A :class:`.RawBufferLibrary` is a collection of
    :class:`.RawBufferList`\ s associated with the names of decoders that can
    write to them.
    """
<<<<<<< HEAD
    def __init__(self, json_dict: dict = None, kw_dict: dict[str, str] = None) -> None:
        if json_dict is not None:
            self.set_from_json_dict(json_dict, kw_dict)

    def set_from_json_dict(self, json_dict: dict, kw_dict: dict[str, str] = None) -> None:
=======
    def __init__(self, json_dict: dict = None, kw_dict: dict[str, str] = {}) -> None:
        if json_dict is not None:
            self.set_from_json_dict(json_dict, kw_dict)

    def set_from_json_dict(self, json_dict: dict, kw_dict: dict[str, str] = {}) -> None:
>>>>>>> 87e11e5c
        r"""Set up a :class:`.RawBufferLibrary` from a dictionary written in
        JSON shorthand.

        Basic structure:

        .. code-block :: js

            {
            "list_name" : {
              "name" : {
                  "key_list" : [ "key1", "key2", "..." ],
                  "out_stream" : "out_stream_str",
                  "out_name" : "out_name_str" // (optional)
              }
            }

        By default ``name`` is used for the :class:`RawBuffer`\ 's ``out_name``
        attribute, but this can be overridden if desired by providing an
        explicit ``out_name``.

        Allowed shorthands, in order of expansion:

        * ``key_list`` may have entries that are 2-integer lists corresponding
          to the first and last integer keys in a contiguous range (e.g. of
          channels) that get stored to the same buffer. These simply get
          replaced with the explicit list of integers in the range. We use
          lists not tuples for JSON compliance.
        * The ``name`` can include ``{key:xxx}`` format specifiers, indicating
          that each key in ``key_list`` should be given its own buffer with the
          corresponding name.  The same specifier can appear in ``out_path`` to
          write the key's data to its own output path.
        * You may also include keywords in your ``out_stream`` and ``out_name``
          specification whose values get sent in via `kw_dict`. These get
          evaluated simultaneously with the ``{key:xxx}`` specifiers.
        * Environment variables can also be used in ``out_stream``. They get
          expanded after `kw_dict` is handled and thus can be used inside
          `kw_dict`.
        * ``list_name`` can use the wildcard ``*`` to match any other
          ``list_name`` known to a streamer.
        * ``out_stream`` and ``out_name`` can also include ``{name}``, to be
          replaced with the buffer's ``name``. In the case of
          ``list_name="*"``, ``{name}`` evaluates to ``list_name``.

        Parameters
        ----------
        json_dict
            loaded from a JSON file written in the allowed shorthand.
            `json_dict` is changed by this function.
        kw_dict
            dictionary of keyword-value pairs for substitutions into the
            ``out_stream`` and ``out_name`` fields.
        """
        for list_name in json_dict:
            if list_name not in self: self[list_name] = RawBufferList()
            self[list_name].set_from_json_dict(json_dict[list_name], kw_dict)

    def get_list_of(self, attribute: str, unique: bool = True) -> list:
        """Return a list of values of :class:`.RawBuffer` attributes.

        Parameters
        ----------
        attribute
            The :class:`.RawBuffer` attribute queried to make the list.
        unique
            whether to remove duplicates.

        Returns
        -------
        values
            The list of values of `RawBuffer.attribute`.

        Examples
        --------
        >>> output_file_list = rbl.get_list_of('out_stream')
        """
        values = []
        for rb_list in self.values():
            values += rb_list.get_list_of(attribute)
        if unique: values = list(set(values))
        return values

    def clear_full(self) -> None:
        for rb_list in self.values(): rb_list.clear_full()


def expand_rblist_json_dict(json_dict: dict, kw_dict: dict[str, str]) -> None:
    """Expand shorthands in a JSON dictionary representing a
    :class:`.RawBufferList`.

    See :meth:`.RawBufferLibrary.set_from_json_dict` for details.

    Notes
    -----
    The input JSON dictionary is changed by this function.
    """
    # get the original list of groups because we are going to change the
    # dict.keys() of json_dict inside the next list. Note: we have to convert
    # from dict_keys to list here otherwise the loop complains about changing
    # the dictionary during iteration
    buffer_names = list(json_dict.keys())
    for name in buffer_names:
        if name == '':
            raise ValueError("buffer name can't be empty")

        info = json_dict[name] # changes to info will change json_dict[name]
        # make sure we have a key list
        if 'key_list' not in info:
            raise ValueError(f"'{name}' is missing key_list")
            continue

        # find and expand any ranges in the key_list
        # do in a while loop with a controlled index since we are modifying
        # the length of the list inside the loop (be careful)
        i = 0
        while i < len(info['key_list']):
            key_range = info['key_list'][i]
            # expand any 2-int lists
            if isinstance(key_range, list) and len(key_range) == 2:
                info['key_list'][i:i+1] = range(key_range[0], key_range[1]+1)
                i += key_range[1]-key_range[0]
            i += 1

        # Expand list_names if name contains a key-based formatter
        if '{key' in name:
            if len(info['key_list']) == 1 and info['key_list'][0] == '*':
                continue # will be handled later, once the key_list is known
            for key in info['key_list']:
                expanded_name = name.format(key=key)
                json_dict[expanded_name] = info.copy()
                json_dict[expanded_name]['key_list'] = [key];
            json_dict.pop(name)

    # now re-iterate and expand out_paths
    for name, info in json_dict.items():
        if len(info['key_list']) == 1 and info['key_list'][0] != "*":
            kw_dict['key'] = info['key_list'][0]
        if 'out_stream' in info:
            if name != '*' and '{name' in info['out_stream']: kw_dict['name'] = name
            try:
                info['out_stream'] = info['out_stream'].format(**kw_dict)
            except KeyError as msg:
                raise KeyError(f"variable {msg} dereferenced in 'out_stream' not defined in kw_dict")
            info['out_stream'] = os.path.expandvars(info['out_stream'])


def write_to_lh5_and_clear(raw_buffers: list[RawBuffer], lh5_store: LH5Store = None,
                           wo_mode: str = 'append') -> None:
    r"""Write a list of :class:`.RawBuffer`\ s to LH5 files and then clears
    them.

    Parameters
    ----------
    raw_buffers : list(RawBuffer)
        The list of RawBuffers to be written to file. Note this is not a
        RawBufferList because the RawBuffers may not have the same structure.
    lh5_store : LH5Store or None
        Allows user to send in a store holding a collection of already open
        files (saves some time opening / closing files)
    wo_mode : str
        write mode, see also :meth:`.lgdo.lh5_store.LH5Store.write_object`
    """
    if lh5_store is None: lh5_store = lgdo.LH5Store()
    for rb in raw_buffers:
        if rb.lgdo is None or rb.loc == 0: continue # no data to write
        ii = rb.out_stream.find(':')
        if ii == -1:
            filename = rb.out_stream
            group = '/'
        else:
            filename = rb.out_stream[:ii]
            group = rb.out_stream[ii+1:]
            if len(group) == 0: group = '/' # in case out_stream ends with :
        # write if requested...
        if filename != '':
            lh5_store.write_object(rb.lgdo, rb.out_name, filename, group=group,
                                   n_rows=rb.loc, wo_mode=wo_mode)
        # and clear
        rb.loc = 0<|MERGE_RESOLUTION|>--- conflicted
+++ resolved
@@ -102,11 +102,7 @@
     """
 
 
-<<<<<<< HEAD
     def __init__(self, lgdo: LGDO = None, key_list: list[int | str] = None,
-=======
-    def __init__(self, lgdo: LGDO = None, key_list: list[int | str] = [],
->>>>>>> 87e11e5c
                  out_stream: str = '', out_name: str = '') -> None:
         self.lgdo = lgdo
         self.key_list = [] if key_list is None else key_list
@@ -150,11 +146,8 @@
                 for key in rb.key_list: self.keyed_dict[key] = rb
         return self.keyed_dict
 
-<<<<<<< HEAD
-    def set_from_json_dict(self, json_dict: dict, kw_dict: dict[str, str] = None) -> None:
-=======
+
     def set_from_json_dict(self, json_dict: dict, kw_dict: dict[str, str] = {}) -> None:
->>>>>>> 87e11e5c
         """Set up a :class:`.RawBufferList` from a dictionary written in JSON
         shorthand. See :meth:`.RawBufferLibrary.set_from_json_dict` for details.
 
@@ -208,19 +201,12 @@
     :class:`.RawBufferList`\ s associated with the names of decoders that can
     write to them.
     """
-<<<<<<< HEAD
-    def __init__(self, json_dict: dict = None, kw_dict: dict[str, str] = None) -> None:
-        if json_dict is not None:
-            self.set_from_json_dict(json_dict, kw_dict)
-
-    def set_from_json_dict(self, json_dict: dict, kw_dict: dict[str, str] = None) -> None:
-=======
+
     def __init__(self, json_dict: dict = None, kw_dict: dict[str, str] = {}) -> None:
         if json_dict is not None:
             self.set_from_json_dict(json_dict, kw_dict)
 
     def set_from_json_dict(self, json_dict: dict, kw_dict: dict[str, str] = {}) -> None:
->>>>>>> 87e11e5c
         r"""Set up a :class:`.RawBufferLibrary` from a dictionary written in
         JSON shorthand.
 
