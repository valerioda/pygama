--- conflicted
+++ resolved
@@ -63,13 +63,10 @@
 
 [options.extras_require]
 all =
-<<<<<<< HEAD
     pygama[daq,docs,test]
 daq =
     fcutils@git+https://github.com/legend-exp/pyfcutils@v0.2.0#egg=fcutils
-=======
-    pygama[docs,test]
->>>>>>> be96e199
+
 docs =
     furo
     jupyter
