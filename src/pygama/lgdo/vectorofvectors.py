--- conflicted
+++ resolved
@@ -13,12 +13,6 @@
 from pygama.lgdo.array import Array
 from pygama.lgdo.lgdo_utils import get_element_type
 
-<<<<<<< HEAD
-from pygama.lgdo.array import Array
-from pygama.lgdo.lgdo_utils import get_element_type
-
-=======
->>>>>>> ffb76d56
 log = logging.getLogger(__name__)
 
 
@@ -30,11 +24,6 @@
     to store the cumulative sum of lengths of each vector.
     """
 
-<<<<<<< HEAD
-    def __init__(self, flattened_data: Array = None,
-                 cumulative_length: Array = None, shape_guess: tuple[int, int] = None,
-                 dtype: np.dtype = None, attrs: dict[str, Any] = None) -> None:
-=======
     def __init__(
         self,
         flattened_data: Array = None,
@@ -43,7 +32,6 @@
         dtype: np.dtype = None,
         attrs: dict[str, Any] = None,
     ) -> None:
->>>>>>> ffb76d56
         """
         Parameters
         ----------
@@ -70,23 +58,15 @@
             A set of user attributes to be carried along with this LGDO.
         """
         if cumulative_length is None:
-<<<<<<< HEAD
-            self.cumulative_length = Array(shape=(shape_guess[0],), dtype='uint32', fill_val=0)
-=======
             self.cumulative_length = Array(
                 shape=(shape_guess[0],), dtype="uint32", fill_val=0
             )
->>>>>>> ffb76d56
         else:
             self.cumulative_length = cumulative_length
         if flattened_data is None:
             length = np.prod(shape_guess)
             if dtype is None:
-<<<<<<< HEAD
-                raise ValueError('flattened_data and dtype cannot both be None!')
-=======
                 raise ValueError("flattened_data and dtype cannot both be None!")
->>>>>>> ffb76d56
             else:
                 self.flattened_data = Array(shape=(length,), dtype=dtype)
                 self.dtype = np.dtype(dtype)
@@ -99,20 +79,6 @@
 
         self.attrs = {} if attrs is None else dict(attrs)
 
-<<<<<<< HEAD
-        if 'datatype' in self.attrs:
-            if self.attrs['datatype'] != self.form_datatype():
-                log.warning(
-                    f"datatype does not match dtype! "
-                    f"datatype: {self.attrs['datatype']}, "
-                    f"form_datatype(): {self.form_datatype()}")
-        else:
-            self.attrs['datatype'] = self.form_datatype()
-
-    def datatype_name(self) -> str:
-        """The name for this LGDO's datatype attribute."""
-        return 'array'
-=======
         if "datatype" in self.attrs:
             if self.attrs["datatype"] != self.form_datatype():
                 log.warning(
@@ -126,7 +92,6 @@
     def datatype_name(self) -> str:
         """The name for this LGDO's datatype attribute."""
         return "array"
->>>>>>> ffb76d56
 
     def __len__(self) -> int:
         """Provides ``__len__`` for this array-like class."""
@@ -138,33 +103,16 @@
     def form_datatype(self) -> str:
         """Return this LGDO's datatype attribute string."""
         et = get_element_type(self)
-<<<<<<< HEAD
-        return 'array<1>{array<1>{' + et + '}}'
+        return "array<1>{array<1>{" + et + "}}"
 
     def set_vector(self, i_vec: int, nda: np.ndarray) -> None:
         """Insert vector `nda` at location `i_vec`.
 
-=======
-        return "array<1>{array<1>{" + et + "}}"
-
-    def set_vector(self, i_vec: int, nda: np.ndarray) -> None:
-        """Insert vector `nda` at location `i_vec`.
-
->>>>>>> ffb76d56
         Notes
         -----
         `flattened_data` is doubled in length until `nda` can be appended to
         it.
         """
-<<<<<<< HEAD
-        if i_vec < 0 or i_vec > len(self.cumulative_length.nda)-1:
-            raise ValueError('bad i_vec', i_vec)
-
-        if len(nda.shape) != 1:
-            raise ValueError('nda had bad shape', nda.shape)
-
-        start = 0 if i_vec == 0 else self.cumulative_length.nda[i_vec-1]
-=======
         if i_vec < 0 or i_vec > len(self.cumulative_length.nda) - 1:
             raise ValueError("bad i_vec", i_vec)
 
@@ -172,7 +120,6 @@
             raise ValueError("nda had bad shape", nda.shape)
 
         start = 0 if i_vec == 0 else self.cumulative_length.nda[i_vec - 1]
->>>>>>> ffb76d56
         end = start + len(nda)
         while end >= len(self.flattened_data.nda):
             self.flattened_data.nda.resize(
@@ -207,15 +154,6 @@
         nda = list(self)
         string = str(nda)
         tmp_attrs = self.attrs.copy()
-<<<<<<< HEAD
-        tmp_attrs.pop('datatype')
-        if len(tmp_attrs) > 0:
-            string += '\n' + str(tmp_attrs)
-        return string
-
-    def __repr__(self) -> str:
-        return str(self)
-=======
         tmp_attrs.pop("datatype")
         if len(tmp_attrs) > 0:
             string += "\n" + str(tmp_attrs)
@@ -410,5 +348,4 @@
             out_arrays.append(np.empty(out_len, dtype=array.dtype))
     for ii in range(len(arrays)):
         explode(cumulative_length, arrays[ii], out_arrays[ii])
-    return out_arrays
->>>>>>> ffb76d56
+    return out_arrays