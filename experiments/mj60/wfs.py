--- conflicted
+++ resolved
@@ -22,15 +22,9 @@
 
 def main():
 
-<<<<<<< HEAD
-    # plot_wfs()
-    flip_through_wfs()
-    #ADC_difference()
-=======
     #plot_wfs()
     #flip_through_wfs()
     ADC_difference()   
->>>>>>> a3e6bfc4
     #ADC_difference_cut()
 
 def plot_wfs():
@@ -102,13 +96,11 @@
     del df['ts_hi']
     del df['ts_lo']
 
-<<<<<<< HEAD
     #df['e_cal'] = df_2['e_cal']
     #df = df.loc[(df.e_cal>int(sys.argv[2]))&(df.e_cal<int(sys.argv[3]))]
     #df = df.reset_index(drop=True)
     #df_3 = pd.DataFrame(df['e_cal'])
     #del df['e_cal']
-=======
     df['e_cal'] = df_2['e_cal']
     df['rise'] = df_2['tp50'] - df_2['t0']
     df = df.loc[(df.e_cal>int(sys.argv[2]))&(df.e_cal<int(sys.argv[3]))&(df.rise<0)]
@@ -116,7 +108,6 @@
     df_3 = pd.DataFrame(df['e_cal'])
     del df['e_cal']  
     del df['rise'] 
->>>>>>> a3e6bfc4
 
     def bl_sub(wf):
         return df.loc[wf,:]-df.iloc[wf,0:500].mean()
@@ -138,12 +129,9 @@
         print(i)
 
         plt.cla()
-<<<<<<< HEAD
         plt.plot(xvals, bl_sub(i), color="black", lw=2, label="raw wf, run {}".format(str(sys.argv[1])))
-=======
         plt.plot(xvals, bl_sub(i), color="black", lw=2, label="raw wf, run {}, E = {:.03f} keV".format(str(sys.argv[1]), df_3['e_cal'][i]))
         #plt.plot(xvals, bl_sub(i), color="black", lw=2, label="raw wf, run {}".format(str(sys.argv[1])))
->>>>>>> a3e6bfc4
         plt.plot(xvals, savgol(i), color="red", lw=1, label="Savitzky-Golay Filter")
         plt.xlabel('Sample Number', ha='right', x=1.0)
         plt.ylabel('ADC Value', ha='right', y=1.0)
