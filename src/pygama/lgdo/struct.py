"""
Implements a LEGEND Data Object representing a struct and corresponding
utilities.
"""
from __future__ import annotations

import logging
from typing import Any, Union

from pygama.lgdo.array import Array
from pygama.lgdo.scalar import Scalar
from pygama.lgdo.vectorofvectors import VectorOfVectors

log = logging.getLogger(__name__)

LGDO = Union[Scalar, Array, VectorOfVectors]


class Struct(dict):
    """A dictionary of LGDO's with an optional set of attributes.

    After instantiation, add fields using :meth:`add_field` to keep the
    datatype updated, or call :meth:`update_datatype` after adding.
    """

<<<<<<< HEAD
    def __init__(self, obj_dict: dict[str, LGDO | Struct] = None,
                 attrs: dict[str, Any] = None) -> None:
=======
    # TODO: overload setattr to require add_field for setting?

    def __init__(
        self, obj_dict: dict[str, LGDO | Struct] = None, attrs: dict[str, Any] = None
    ) -> None:
>>>>>>> ffb76d56
        """
        Parameters
        ----------
        obj_dict
            instantiate this Struct using the supplied named LGDO's.  Note: no
            copy is performed, the objects are used directly.
        attrs
            a set of user attributes to be carried along with this LGDO.
        """
        if obj_dict is not None:
            self.update(obj_dict)

        self.attrs = {} if attrs is None else dict(attrs)
<<<<<<< HEAD

        if 'datatype' in self.attrs:
            if self.attrs['datatype'] != self.form_datatype():
                raise ValueError(
                    "datatype does not match obj_dict! "
                    f"datatype: {self.attrs['datatype']}, "
                    f"obj_dict.keys(): {obj_dict.keys()}, "
                    f"form_datatype(): {self.form_datatype()}")
        self.update_datatype()

    def datatype_name(self) -> str:
        """The name for this LGDO's datatype attribute."""
        return 'struct'

    def form_datatype(self) -> str:
        """Return this LGDO's datatype attribute string."""
        return self.datatype_name() + '{' + ','.join(self.keys()) + '}'

    def update_datatype(self) -> None:
        self.attrs['datatype'] = self.form_datatype()

=======

        if "datatype" in self.attrs:
            if self.attrs["datatype"] != self.form_datatype():
                raise ValueError(
                    "datatype does not match obj_dict! "
                    f"datatype: {self.attrs['datatype']}, "
                    f"obj_dict.keys(): {obj_dict.keys()}, "
                    f"form_datatype(): {self.form_datatype()}"
                )
        self.update_datatype()

    def datatype_name(self) -> str:
        """The name for this LGDO's datatype attribute."""
        return "struct"

    def form_datatype(self) -> str:
        """Return this LGDO's datatype attribute string."""
        return self.datatype_name() + "{" + ",".join(self.keys()) + "}"

    def update_datatype(self) -> None:
        self.attrs["datatype"] = self.form_datatype()

>>>>>>> ffb76d56
    def add_field(self, name: str, obj: LGDO | Struct) -> None:
        self[name] = obj
        self.update_datatype()

    def __len__(self) -> int:
        """As a convention for Structs, always return 1."""
        return 1

    def __str__(self) -> str:
        """Convert to string (e.g. for printing)."""
        tmp_attrs = self.attrs.copy()
<<<<<<< HEAD
        datatype = tmp_attrs.pop('datatype')
        # __repr__ instead of __str__ to avoid infinite loop
        string = datatype + " = " + super().__repr__()
        if len(tmp_attrs) > 0:
            string += '\nattrs = ' + str(tmp_attrs)
=======
        datatype = tmp_attrs.pop("datatype")
        # __repr__ instead of __str__ to avoid infinite loop
        string = datatype + " = " + super().__repr__()
        if len(tmp_attrs) > 0:
            string += "\nattrs = " + str(tmp_attrs)
>>>>>>> ffb76d56
        return string

    def __repr__(self) -> str:
        return str(self)<|MERGE_RESOLUTION|>--- conflicted
+++ resolved
@@ -23,16 +23,11 @@
     datatype updated, or call :meth:`update_datatype` after adding.
     """
 
-<<<<<<< HEAD
-    def __init__(self, obj_dict: dict[str, LGDO | Struct] = None,
-                 attrs: dict[str, Any] = None) -> None:
-=======
     # TODO: overload setattr to require add_field for setting?
 
     def __init__(
         self, obj_dict: dict[str, LGDO | Struct] = None, attrs: dict[str, Any] = None
     ) -> None:
->>>>>>> ffb76d56
         """
         Parameters
         ----------
@@ -46,29 +41,6 @@
             self.update(obj_dict)
 
         self.attrs = {} if attrs is None else dict(attrs)
-<<<<<<< HEAD
-
-        if 'datatype' in self.attrs:
-            if self.attrs['datatype'] != self.form_datatype():
-                raise ValueError(
-                    "datatype does not match obj_dict! "
-                    f"datatype: {self.attrs['datatype']}, "
-                    f"obj_dict.keys(): {obj_dict.keys()}, "
-                    f"form_datatype(): {self.form_datatype()}")
-        self.update_datatype()
-
-    def datatype_name(self) -> str:
-        """The name for this LGDO's datatype attribute."""
-        return 'struct'
-
-    def form_datatype(self) -> str:
-        """Return this LGDO's datatype attribute string."""
-        return self.datatype_name() + '{' + ','.join(self.keys()) + '}'
-
-    def update_datatype(self) -> None:
-        self.attrs['datatype'] = self.form_datatype()
-
-=======
 
         if "datatype" in self.attrs:
             if self.attrs["datatype"] != self.form_datatype():
@@ -91,7 +63,6 @@
     def update_datatype(self) -> None:
         self.attrs["datatype"] = self.form_datatype()
 
->>>>>>> ffb76d56
     def add_field(self, name: str, obj: LGDO | Struct) -> None:
         self[name] = obj
         self.update_datatype()
@@ -103,19 +74,11 @@
     def __str__(self) -> str:
         """Convert to string (e.g. for printing)."""
         tmp_attrs = self.attrs.copy()
-<<<<<<< HEAD
-        datatype = tmp_attrs.pop('datatype')
-        # __repr__ instead of __str__ to avoid infinite loop
-        string = datatype + " = " + super().__repr__()
-        if len(tmp_attrs) > 0:
-            string += '\nattrs = ' + str(tmp_attrs)
-=======
         datatype = tmp_attrs.pop("datatype")
         # __repr__ instead of __str__ to avoid infinite loop
         string = datatype + " = " + super().__repr__()
         if len(tmp_attrs) > 0:
             string += "\nattrs = " + str(tmp_attrs)
->>>>>>> ffb76d56
         return string
 
     def __repr__(self) -> str:
