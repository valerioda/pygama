"""
Implements utilities for LEGEND Data Objects.
"""
from __future__ import annotations

import logging

import numpy as np

log = logging.getLogger(__name__)
<<<<<<< HEAD


def get_element_type(obj: object) -> str:
    """Get the LGDO element type of a scalar or array.

=======


def get_element_type(obj: object) -> str:
    """Get the LGDO element type of a scalar or array.

>>>>>>> ffb76d56
    For use in LGDO datatype attributes.

    Parameters
    ----------
    obj
        if a ``str``, will automatically return ``string`` if the object has
        a :class:`numpy.dtype`, that will be used for determining the element
        type otherwise will attempt to case the type of the object to a
        :class:`numpy.dtype`.

    Returns
    -------
    element_type
        A string stating the determined element type of the object.
    """

    # special handling for strings
    if isinstance(obj, str):
<<<<<<< HEAD
        return 'string'
=======
        return "string"
>>>>>>> ffb76d56

    # the rest use dtypes
    dt = obj.dtype if hasattr(obj, "dtype") else np.dtype(type(obj))
    kind = dt.kind

<<<<<<< HEAD
    if kind == 'b':
        return 'bool'
    if kind == 'V':
        return 'blob'
    if kind in ['i', 'u', 'f']:
        return 'real'
    if kind == 'c':
        return 'complex'
    if kind in ['S', 'U']:
        return 'string'

    # couldn't figure it out
    raise ValueError('cannot determine lgdo element_type for object of type', type(obj).__name__)
=======
    if kind == "b":
        return "bool"
    if kind == "V":
        return "blob"
    if kind in ["i", "u", "f"]:
        return "real"
    if kind == "c":
        return "complex"
    if kind in ["S", "U"]:
        return "string"

    # couldn't figure it out
    raise ValueError(
        "cannot determine lgdo element_type for object of type", type(obj).__name__
    )
>>>>>>> ffb76d56


def parse_datatype(datatype: str) -> tuple[str, tuple[int, ...], str | list[str]]:
    """Parse datatype string and return type, dimensions and elements.

    Parameters
    ----------
    datatype
        a LGDO-formatted datatype string.

    Returns
    -------
    element_type
        the datatype name dims if not ``None``, a tuple of dimensions for the
        LGDO. Note this is not the same as the NumPy shape of the underlying
        data object. See the LGDO specification for more information. Also see
        :class:`.ArrayOfEqualSizedArrays` and
        :meth:`.lh5_store.LH5Store.read_object` for example code elements for
        numeric objects, the element type for struct-like  objects, the list of
        fields in the struct.
    """
<<<<<<< HEAD
    if '{' not in datatype:
        return 'scalar', None, datatype
=======
    if "{" not in datatype:
        return "scalar", None, datatype
>>>>>>> ffb76d56

    # for other datatypes, need to parse the datatype string
    from parse import parse

    datatype, element_description = parse("{}{{{}}}", datatype)
    if datatype.endswith(">"):
        datatype, dims = parse("{}<{}>", datatype)
        dims = [int(i) for i in dims.split(",")]
        return datatype, tuple(dims), element_description
    else:
<<<<<<< HEAD
        return datatype, None, element_description.split(',')
=======
        return datatype, None, element_description.split(",")
>>>>>>> ffb76d56
<|MERGE_RESOLUTION|>--- conflicted
+++ resolved
@@ -8,19 +8,11 @@
 import numpy as np
 
 log = logging.getLogger(__name__)
-<<<<<<< HEAD
 
 
 def get_element_type(obj: object) -> str:
     """Get the LGDO element type of a scalar or array.
 
-=======
-
-
-def get_element_type(obj: object) -> str:
-    """Get the LGDO element type of a scalar or array.
-
->>>>>>> ffb76d56
     For use in LGDO datatype attributes.
 
     Parameters
@@ -39,31 +31,12 @@
 
     # special handling for strings
     if isinstance(obj, str):
-<<<<<<< HEAD
-        return 'string'
-=======
         return "string"
->>>>>>> ffb76d56
 
     # the rest use dtypes
     dt = obj.dtype if hasattr(obj, "dtype") else np.dtype(type(obj))
     kind = dt.kind
 
-<<<<<<< HEAD
-    if kind == 'b':
-        return 'bool'
-    if kind == 'V':
-        return 'blob'
-    if kind in ['i', 'u', 'f']:
-        return 'real'
-    if kind == 'c':
-        return 'complex'
-    if kind in ['S', 'U']:
-        return 'string'
-
-    # couldn't figure it out
-    raise ValueError('cannot determine lgdo element_type for object of type', type(obj).__name__)
-=======
     if kind == "b":
         return "bool"
     if kind == "V":
@@ -79,7 +52,6 @@
     raise ValueError(
         "cannot determine lgdo element_type for object of type", type(obj).__name__
     )
->>>>>>> ffb76d56
 
 
 def parse_datatype(datatype: str) -> tuple[str, tuple[int, ...], str | list[str]]:
@@ -101,13 +73,8 @@
         numeric objects, the element type for struct-like  objects, the list of
         fields in the struct.
     """
-<<<<<<< HEAD
-    if '{' not in datatype:
-        return 'scalar', None, datatype
-=======
     if "{" not in datatype:
         return "scalar", None, datatype
->>>>>>> ffb76d56
 
     # for other datatypes, need to parse the datatype string
     from parse import parse
@@ -118,8 +85,4 @@
         dims = [int(i) for i in dims.split(",")]
         return datatype, tuple(dims), element_description
     else:
-<<<<<<< HEAD
-        return datatype, None, element_description.split(',')
-=======
-        return datatype, None, element_description.split(",")
->>>>>>> ffb76d56
+        return datatype, None, element_description.split(",")