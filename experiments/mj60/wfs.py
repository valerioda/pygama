--- conflicted
+++ resolved
@@ -22,13 +22,8 @@
 
 def main():
 
-<<<<<<< HEAD
     # plot_wfs()
     flip_through_wfs()
-=======
-    plot_wfs()
-    #flip_through_wfs()
->>>>>>> 67a7c1e7
     #ADC_difference()
     #ADC_difference_cut()
 
@@ -101,19 +96,11 @@
     del df['ts_hi']
     del df['ts_lo']
 
-<<<<<<< HEAD
     #df['e_cal'] = df_2['e_cal']
     #df = df.loc[(df.e_cal>int(sys.argv[2]))&(df.e_cal<int(sys.argv[3]))]
     #df = df.reset_index(drop=True)
     #df_3 = pd.DataFrame(df['e_cal'])
     #del df['e_cal']
-=======
-    df['e_cal'] = df_2['e_cal']
-    df = df.loc[(df.e_cal>int(sys.argv[2]))&(df.e_cal<int(sys.argv[3]))]
-    df = df.reset_index(drop=True)
-    df_3 = pd.DataFrame(df['e_cal'])
-    del df['e_cal']
->>>>>>> 67a7c1e7
 
     def bl_sub(wf):
         return df.loc[wf,:]-df.iloc[wf,0:500].mean()
